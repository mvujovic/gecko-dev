/* -*- Mode: C++; tab-width: 2; indent-tabs-mode: nil; c-basic-offset: 2 -*- */
/* ***** BEGIN LICENSE BLOCK *****
 * Version: MPL 1.1/GPL 2.0/LGPL 2.1
 *
 * The contents of this file are subject to the Mozilla Public License Version
 * 1.1 (the "License"); you may not use this file except in compliance with
 * the License. You may obtain a copy of the License at
 * http://www.mozilla.org/MPL/
 *
 * Software distributed under the License is distributed on an "AS IS" basis,
 * WITHOUT WARRANTY OF ANY KIND, either express or implied. See the License
 * for the specific language governing rights and limitations under the
 * License.
 *
 * The Original Code is mozilla.org code.
 *
 * The Initial Developer of the Original Code is
 * Netscape Communications Corporation.
 * Portions created by the Initial Developer are Copyright (C) 1998
 * the Initial Developer. All Rights Reserved.
 *
 * Contributor(s):
 *   Ilya Konstantinov (mozilla-code@future.shiny.co.il)
 *
 * Alternatively, the contents of this file may be used under the terms of
 * either the GNU General Public License Version 2 or later (the "GPL"), or
 * the GNU Lesser General Public License Version 2.1 or later (the "LGPL"),
 * in which case the provisions of the GPL or the LGPL are applicable instead
 * of those above. If you wish to allow use of your version of this file only
 * under the terms of either the GPL or the LGPL, and not to allow others to
 * use your version of this file under the terms of the MPL, indicate your
 * decision by deleting the provisions above and replace them with the notice
 * and other provisions required by the GPL or the LGPL. If you do not delete
 * the provisions above, a recipient may use your version of this file under
 * the terms of any one of the MPL, the GPL or the LGPL.
 *
 * ***** END LICENSE BLOCK ***** */

#ifndef nsDOMUIEvent_h__
#define nsDOMUIEvent_h__

#include "nsIDOMUIEvent.h"
#include "nsIDOMNSUIEvent.h"
#include "nsIDOMAbstractView.h"
#include "nsDOMEvent.h"

class nsDOMUIEvent : public nsDOMEvent,
                     public nsIDOMUIEvent,
                     public nsIDOMNSUIEvent
{
public:
  nsDOMUIEvent(nsPresContext* aPresContext, nsGUIEvent* aEvent);

  NS_DECL_ISUPPORTS_INHERITED
  NS_DECL_CYCLE_COLLECTION_CLASS_INHERITED(nsDOMUIEvent, nsDOMEvent)

  // nsIDOMUIEvent Interface
  NS_DECL_NSIDOMUIEVENT

  // nsIDOMNSUIEvent Interface
  NS_DECL_NSIDOMNSUIEVENT

  // nsIPrivateDOMEvent interface
  NS_IMETHOD DuplicatePrivateData();
<<<<<<< HEAD
#ifdef MOZ_IPC
  virtual void Serialize(IPC::Message* aMsg, PRBool aSerializeInterfaceType);
  virtual PRBool Deserialize(const IPC::Message* aMsg, void** aIter);
#endif
  // nsIPrivateCompositionEvent interface
  NS_IMETHOD GetCompositionReply(nsTextEventReply** aReply);
=======
>>>>>>> cae7487d
  
  // Forward to nsDOMEvent
  NS_FORWARD_TO_NSDOMEVENT

  NS_FORWARD_NSIDOMNSEVENT(nsDOMEvent::)
protected:

  // Internal helper functions
  nsIntPoint GetClientPoint();
  nsIntPoint GetScreenPoint();
  nsIntPoint GetLayerPoint();
  nsIntPoint GetPagePoint();
  
protected:
  nsCOMPtr<nsIDOMAbstractView> mView;
  PRInt32 mDetail;
  nsIntPoint mClientPoint;
  // Screenpoint is mEvent->refPoint.
  nsIntPoint mLayerPoint;
  nsIntPoint mPagePoint;
};

#define NS_FORWARD_TO_NSDOMUIEVENT \
  NS_FORWARD_NSIDOMUIEVENT(nsDOMUIEvent::) \
  NS_FORWARD_TO_NSDOMEVENT

#endif // nsDOMUIEvent_h__<|MERGE_RESOLUTION|>--- conflicted
+++ resolved
@@ -42,6 +42,7 @@
 #include "nsIDOMUIEvent.h"
 #include "nsIDOMNSUIEvent.h"
 #include "nsIDOMAbstractView.h"
+#include "nsIPrivateCompositionEvent.h"
 #include "nsDOMEvent.h"
 
 class nsDOMUIEvent : public nsDOMEvent,
@@ -62,15 +63,10 @@
 
   // nsIPrivateDOMEvent interface
   NS_IMETHOD DuplicatePrivateData();
-<<<<<<< HEAD
 #ifdef MOZ_IPC
   virtual void Serialize(IPC::Message* aMsg, PRBool aSerializeInterfaceType);
   virtual PRBool Deserialize(const IPC::Message* aMsg, void** aIter);
 #endif
-  // nsIPrivateCompositionEvent interface
-  NS_IMETHOD GetCompositionReply(nsTextEventReply** aReply);
-=======
->>>>>>> cae7487d
   
   // Forward to nsDOMEvent
   NS_FORWARD_TO_NSDOMEVENT
