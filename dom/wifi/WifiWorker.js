--- conflicted
+++ resolved
@@ -2873,17 +2873,6 @@
       let self = this;
       let callback = null;
       this._callbackTimer = Cc["@mozilla.org/timer;1"].createInstance(Ci.nsITimer);
-<<<<<<< HEAD
-      this._callbackTimer.initWithCallback(function(timer) {
-        if ("callback" in self._stateRequests[0]) {
-          self._stateRequests[0].callback.call(self, self._stateRequests[0].enabled);
-        } else {
-          WifiManager.setWifiEnabled(self._stateRequests[0].enabled,
-                                     self._setWifiEnabledCallback.bind(self));
-        }
-        timer = null;
-      }, 1000, Ci.nsITimer.TYPE_ONE_SHOT);
-=======
       if (newState === driverLoaded) {
         // Driver status is as same as new state, proceed next request.
         callback = function(timer) {
@@ -2903,7 +2892,6 @@
         };
       }
       this._callbackTimer.initWithCallback(callback, 1000, Ci.nsITimer.TYPE_ONE_SHOT);
->>>>>>> a62c3344
     }
   },
 
