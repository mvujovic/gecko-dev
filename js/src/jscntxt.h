--- conflicted
+++ resolved
@@ -155,31 +155,6 @@
 # define JS_ON_TRACE(cx)            (JS_TRACE_MONITOR(cx).onTrace)
 #else
 # define JS_ON_TRACE(cx)            JS_FALSE
-#endif
-
-#ifdef DEBUG
-# define JS_EVAL_CACHE_METERING 1
-#endif
-
-/* Number of potentially reusable scriptsToGC to search for the eval cache. */
-#ifndef JS_EVAL_CACHE_SHIFT
-# define JS_EVAL_CACHE_SHIFT        6
-#endif
-#define JS_EVAL_CACHE_SIZE          JS_BIT(JS_EVAL_CACHE_SHIFT)
-
-#ifdef JS_EVAL_CACHE_METERING
-# define EVAL_CACHE_METER_LIST(_)   _(probe), _(hit), _(step), _(noscope)
-# define ID(x)                      x
-
-/* Have to typedef this for LiveConnect C code, which includes us. */
-typedef struct JSEvalCacheMeter {
-    uint64 EVAL_CACHE_METER_LIST(ID);
-} JSEvalCacheMeter;
-
-# undef ID
-# define DECLARE_EVAL_CACHE_METER   JSEvalCacheMeter evalCacheMeter;
-#else
-# define DECLARE_EVAL_CACHE_METER   /* nothing */
 #endif
 
 #ifdef DEBUG
@@ -526,15 +501,9 @@
 
     /* Lock-free hashed lists of scripts created by eval to garbage-collect. */
     JSScript            *scriptsToGC[JS_EVAL_CACHE_SIZE];
-<<<<<<< HEAD
 
     DECLARE_EVAL_CACHE_METER
 
-=======
-
-    DECLARE_EVAL_CACHE_METER
-
->>>>>>> 6e5aed2c
 #define JS_CACHE_LOCUS(cx)      ((cx)->runtime)
 #endif
 
