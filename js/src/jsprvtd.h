--- conflicted
+++ resolved
@@ -199,16 +199,12 @@
 typedef InlineMap<JSAtom *, DefnOrHeader, 24> AtomDOHMap;
 typedef Vector<UpvarCookie, 8> UpvarCookies;
 
-<<<<<<< HEAD
 class Breakpoint;
 class BreakpointSite;
-class Debugger;
-
 typedef HashMap<jsbytecode *, BreakpointSite *, DefaultHasher<jsbytecode *>, RuntimeAllocPolicy>
     BreakpointSiteMap;
-=======
+class Debugger;
 class WatchpointMap;
->>>>>>> cbcf0066
 
 } /* namespace js */
 
