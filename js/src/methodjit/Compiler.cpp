/* -*- Mode: C++; tab-width: 4; indent-tabs-mode: nil; c-basic-offset: 4 -*-
 * vim: set ts=4 sw=4 et tw=99:
 *
 * ***** BEGIN LICENSE BLOCK *****
 * Version: MPL 1.1/GPL 2.0/LGPL 2.1
 *
 * The contents of this file are subject to the Mozilla Public License Version
 * 1.1 (the "License"); you may not use this file except in compliance with
 * the License. You may obtain a copy of the License at
 * http://www.mozilla.org/MPL/
 *
 * Software distributed under the License is distributed on an "AS IS" basis,
 * WITHOUT WARRANTY OF ANY KIND, either express or implied. See the License
 * for the specific language governing rights and limitations under the
 * License.
 *
 * The Original Code is Mozilla SpiderMonkey JavaScript 1.9 code, released
 * May 28, 2008.
 *
 * The Initial Developer of the Original Code is
 *   Brendan Eich <brendan@mozilla.org>
 *
 * Contributor(s):
 *   David Anderson <danderson@mozilla.com>
 *   David Mandelin <dmandelin@mozilla.com>
 *   Jan de Mooij <jandemooij@gmail.com>
 *
 * Alternatively, the contents of this file may be used under the terms of
 * either of the GNU General Public License Version 2 or later (the "GPL"),
 * or the GNU Lesser General Public License Version 2.1 or later (the "LGPL"),
 * in which case the provisions of the GPL or the LGPL are applicable instead
 * of those above. If you wish to allow use of your version of this file only
 * under the terms of either the GPL or the LGPL, and not to allow others to
 * use your version of this file under the terms of the MPL, indicate your
 * decision by deleting the provisions above and replace them with the notice
 * and other provisions required by the GPL or the LGPL. If you do not delete
 * the provisions above, a recipient may use your version of this file under
 * the terms of any one of the MPL, the GPL or the LGPL.
 *
 * ***** END LICENSE BLOCK ***** */

#include "MethodJIT.h"
#include "jsnum.h"
#include "jsbool.h"
#include "jsemit.h"
#include "jsiter.h"
#include "Compiler.h"
#include "StubCalls.h"
#include "MonoIC.h"
#include "PolyIC.h"
#include "ICChecker.h"
#include "Retcon.h"
#include "assembler/jit/ExecutableAllocator.h"
#include "assembler/assembler/LinkBuffer.h"
#include "FrameState-inl.h"
#include "jsobjinlines.h"
#include "jsscriptinlines.h"
#include "InlineFrameAssembler.h"
#include "jscompartment.h"
#include "jsobjinlines.h"
#include "jsopcodeinlines.h"
#include "jshotloop.h"

#include "jsautooplen.h"

using namespace js;
using namespace js::mjit;
#if defined(JS_POLYIC) || defined(JS_MONOIC)
using namespace js::mjit::ic;
#endif
using namespace js::analyze;

#define RETURN_IF_OOM(retval)                                   \
    JS_BEGIN_MACRO                                              \
        if (oomInVector || masm.oom() || stubcc.masm.oom())     \
            return retval;                                      \
    JS_END_MACRO

#if defined(JS_METHODJIT_SPEW)
static const char *OpcodeNames[] = {
# define OPDEF(op,val,name,token,length,nuses,ndefs,prec,format) #name,
# include "jsopcode.tbl"
# undef OPDEF
};
#endif

/*
 * Number of times a script must be called or had a backedge before we try to
 * inline its calls.
 */
static const size_t USES_BEFORE_INLINING = 10000;

mjit::Compiler::Compiler(JSContext *cx, JSScript *outerScript, bool isConstructing)
  : BaseCompiler(cx),
    outerScript(outerScript),
    isConstructing(isConstructing),
    ssa(cx, outerScript),
    globalObj(outerScript->hasGlobal() ? outerScript->global() : NULL),
    globalSlots(globalObj ? globalObj->getRawSlots() : NULL),
    frame(cx, *thisFromCtor(), masm, stubcc),
    a(NULL), outer(NULL), script(NULL), PC(NULL), loop(NULL),
    inlineFrames(CompilerAllocPolicy(cx, *thisFromCtor())),
    branchPatches(CompilerAllocPolicy(cx, *thisFromCtor())),
#if defined JS_MONOIC
    getGlobalNames(CompilerAllocPolicy(cx, *thisFromCtor())),
    setGlobalNames(CompilerAllocPolicy(cx, *thisFromCtor())),
    callICs(CompilerAllocPolicy(cx, *thisFromCtor())),
    equalityICs(CompilerAllocPolicy(cx, *thisFromCtor())),
    traceICs(CompilerAllocPolicy(cx, *thisFromCtor())),
#endif
#if defined JS_POLYIC
    pics(CompilerAllocPolicy(cx, *thisFromCtor())), 
    getElemICs(CompilerAllocPolicy(cx, *thisFromCtor())),
    setElemICs(CompilerAllocPolicy(cx, *thisFromCtor())),
#endif
    callPatches(CompilerAllocPolicy(cx, *thisFromCtor())),
    callSites(CompilerAllocPolicy(cx, *thisFromCtor())),
    doubleList(CompilerAllocPolicy(cx, *thisFromCtor())),
    fixedDoubleEntries(CompilerAllocPolicy(cx, *thisFromCtor())),
    jumpTables(CompilerAllocPolicy(cx, *thisFromCtor())),
    jumpTableOffsets(CompilerAllocPolicy(cx, *thisFromCtor())),
    loopEntries(CompilerAllocPolicy(cx, *thisFromCtor())),
    stubcc(cx, *thisFromCtor(), frame),
    debugMode_(cx->compartment->debugMode),
#if defined JS_TRACER
    addTraceHints(cx->traceJitEnabled),
#else
    addTraceHints(false),
#endif
    inlining_(false),
    hasGlobalReallocation(false),
    oomInVector(false),
    applyTricks(NoApplyTricks)
{
    JS_ASSERT(!outerScript->isUncachedEval);

    /* :FIXME: bug 637856 disabling traceJit if inference is enabled */
    if (cx->typeInferenceEnabled())
        addTraceHints = false;

    /* Once a script starts getting really hot we will inline calls in it. */
    if (!debugMode() && cx->typeInferenceEnabled() && globalObj &&
        (outerScript->useCount() >= USES_BEFORE_INLINING ||
         cx->hasRunOption(JSOPTION_METHODJIT_ALWAYS))) {
        inlining_ = true;
    }
}

CompileStatus
mjit::Compiler::compile()
{
    JS_ASSERT_IF(isConstructing, !outerScript->jitCtor);
    JS_ASSERT_IF(!isConstructing, !outerScript->jitNormal);

    JITScript **jit = isConstructing ? &outerScript->jitCtor : &outerScript->jitNormal;
    void **checkAddr = isConstructing
                       ? &outerScript->jitArityCheckCtor
                       : &outerScript->jitArityCheckNormal;

    CompileStatus status = performCompilation(jit);
    if (status == Compile_Okay) {
        // Global scripts don't have an arity check entry. That's okay, we
        // just need a pointer so the VM can quickly decide whether this
        // method can be JIT'd or not. Global scripts cannot be IC'd, since
        // they have no functions, so there is no danger.
        *checkAddr = (*jit)->arityCheckEntry
                     ? (*jit)->arityCheckEntry
                     : (*jit)->invokeEntry;
    } else if (status != Compile_Retry) {
        *checkAddr = JS_UNJITTABLE_SCRIPT;
        if (outerScript->fun) {
            types::MarkTypeObjectFlags(cx, outerScript->fun,
                                       types::OBJECT_FLAG_UNINLINEABLE);
        }
    }

    return status;
}

CompileStatus
mjit::Compiler::checkAnalysis(JSScript *script)
{
    ScriptAnalysis *analysis = script->analysis(cx);
    if (analysis && !analysis->ranBytecode())
        analysis->analyzeBytecode(cx);

    if (cx->typeInferenceEnabled() && !script->ensureRanInference(cx))
        return Compile_Error;
    if (!analysis || analysis->OOM())
        return Compile_Error;
    if (analysis->failed()) {
        JaegerSpew(JSpew_Abort, "couldn't analyze bytecode; probably switchX or OOM\n");
        return Compile_Abort;
    }

    return Compile_Okay;
}

CompileStatus
mjit::Compiler::addInlineFrame(JSScript *script, uint32 depth,
                               uint32 parent, jsbytecode *parentpc)
{
    JS_ASSERT(inlining());

    CompileStatus status = checkAnalysis(script);
    if (status != Compile_Okay)
        return status;

    if (!ssa.addInlineFrame(script, depth, parent, parentpc))
        return Compile_Error;

    uint32 index = ssa.iterFrame(ssa.numFrames() - 1).index;
    return scanInlineCalls(index, depth);
}

CompileStatus
mjit::Compiler::scanInlineCalls(uint32 index, uint32 depth)
{
    /* Maximum number of calls we will inline at the same site. */
    static const uint32 INLINE_SITE_LIMIT = 5;

    JS_ASSERT(inlining() && globalObj);

    /* Not inlining yet from 'new' scripts. */
    if (isConstructing)
        return Compile_Okay;

    JSScript *script = ssa.getFrame(index).script;
    ScriptAnalysis *analysis = script->analysis(cx);

    /* Don't inline from functions which could have a non-global scope object. */
    if (!script->hasGlobal() ||
        script->global() != globalObj ||
        (script->fun && script->fun->getParent() != globalObj) ||
        (script->fun && script->fun->isHeavyweight()) ||
        script->isActiveEval) {
        return Compile_Okay;
    }

    uint32 nextOffset = 0;
    while (nextOffset < script->length) {
        uint32 offset = nextOffset;
        jsbytecode *pc = script->code + offset;
        nextOffset = offset + GetBytecodeLength(pc);

        Bytecode *code = analysis->maybeCode(pc);
        if (!code)
            continue;

        /* :XXX: Not yet inlining 'new' calls. */
        if (JSOp(*pc) != JSOP_CALL)
            continue;

        /* Not inlining at monitored call sites or those with type barriers. */
        if (code->monitoredTypes || code->monitoredTypesReturn || analysis->typeBarriers(pc) != NULL)
            continue;

        uint32 argc = GET_ARGC(pc);
        types::TypeSet *calleeTypes = analysis->poppedTypes(pc, argc + 1);

        if (calleeTypes->getKnownTypeTag(cx) != JSVAL_TYPE_OBJECT)
            continue;

        if (calleeTypes->getObjectCount() >= INLINE_SITE_LIMIT)
            continue;

        /*
         * Compute the maximum height we can grow the stack for inlined frames.
         * We always reserve space for loop temporaries, for an extra stack
         * frame pushed when making a call from the deepest inlined frame, and
         * for the temporary slot used by type barriers.
         */
        uint32 stackLimit = outerScript->nslots + StackSpace::STACK_JIT_EXTRA
            - VALUES_PER_STACK_FRAME - FrameState::TEMPORARY_LIMIT - 1;

        /* Compute the depth of any frames inlined at this site. */
        uint32 nextDepth = depth + VALUES_PER_STACK_FRAME + script->nfixed + code->stackDepth;

        /*
         * Scan each of the possible callees for other conditions precluding
         * inlining. We only inline at a call site if all callees are inlineable.
         */
        unsigned count = calleeTypes->getObjectCount();
        bool okay = true;
        for (unsigned i = 0; i < count; i++) {
            if (calleeTypes->getTypeObject(i) != NULL) {
                okay = false;
                break;
            }

            JSObject *obj = calleeTypes->getSingleObject(i);
            if (!obj)
                continue;

            if (!obj->isFunction()) {
                okay = false;
                break;
            }

            JSFunction *fun = obj->getFunctionPrivate();
            if (!fun->isInterpreted()) {
                okay = false;
                break;
            }
            JSScript *script = fun->script();

            /*
             * The outer and inner scripts must have the same scope. This only
             * allows us to inline calls between non-inner functions. Also
             * check for consistent strictness between the functions.
             */
            if (!globalObj ||
                fun->getParent() != globalObj ||
                outerScript->strictModeCode != script->strictModeCode) {
                okay = false;
                break;
            }

            /* We can't cope with inlining recursive functions yet. */
            uint32 nindex = index;
            while (nindex != CrossScriptSSA::INVALID_FRAME) {
                if (ssa.getFrame(nindex).script == script)
                    okay = false;
                nindex = ssa.getFrame(nindex).parent;
            }
            if (!okay)
                break;

            /* Watch for excessively deep nesting of inlined frames. */
            if (nextDepth + script->nslots >= stackLimit) {
                okay = false;
                break;
            }

            CompileStatus status = checkAnalysis(script);
            if (status != Compile_Okay)
                return status;

            if (!script->analysis(cx)->inlineable(argc)) {
                okay = false;
                break;
            }

            if (types::TypeSet::HasObjectFlags(cx, fun->getType(cx),
                                               types::OBJECT_FLAG_UNINLINEABLE)) {
                okay = false;
                break;
            }

            /*
             * Don't inline scripts which use 'this' if it is possible they
             * could be called with a 'this' value requiring wrapping. During
             * inlining we do not want to modify frame entries belonging to the
             * caller.
             */
            if (script->analysis(cx)->usesThisValue() &&
                script->types.thisTypes()->getKnownTypeTag(cx) != JSVAL_TYPE_OBJECT) {
                okay = false;
                break;
            }
        }
        if (!okay)
            continue;

        calleeTypes->addFreeze(cx);

        /*
         * Add the inline frames to the cross script SSA. We will pick these
         * back up when compiling the call site.
         */
        for (unsigned i = 0; i < count; i++) {
            JSObject *obj = calleeTypes->getSingleObject(i);
            if (!obj)
                continue;

            JSFunction *fun = obj->getFunctionPrivate();
            JSScript *script = fun->script();

            CompileStatus status = addInlineFrame(script, nextDepth, index, pc);
            if (status != Compile_Okay)
                return status;
        }
    }

    return Compile_Okay;
}

CompileStatus
mjit::Compiler::pushActiveFrame(JSScript *script, uint32 argc)
{
    ActiveFrame *newa = cx->new_<ActiveFrame>(cx);
    if (!newa)
        return Compile_Error;

    newa->parent = a;
    if (a)
        newa->parentPC = PC;
    newa->script = script;

    if (outer) {
        newa->inlineIndex = uint32(inlineFrames.length());
        inlineFrames.append(newa);
    } else {
        newa->inlineIndex = CrossScriptSSA::OUTER_FRAME;
        outer = newa;
    }
    JS_ASSERT(ssa.getFrame(newa->inlineIndex).script == script);

    ScriptAnalysis *newAnalysis = script->analysis(cx);

#ifdef JS_METHODJIT_SPEW
    if (cx->typeInferenceEnabled() && IsJaegerSpewChannelActive(JSpew_Regalloc)) {
        unsigned nargs = script->fun ? script->fun->nargs : 0;
        for (unsigned i = 0; i < nargs; i++) {
            uint32 slot = ArgSlot(i);
            if (!newAnalysis->slotEscapes(slot)) {
                JaegerSpew(JSpew_Regalloc, "Argument %u:", i);
                newAnalysis->liveness(slot).print();
            }
        }
        for (unsigned i = 0; i < script->nfixed; i++) {
            uint32 slot = LocalSlot(script, i);
            if (!newAnalysis->slotEscapes(slot)) {
                JaegerSpew(JSpew_Regalloc, "Local %u:", i);
                newAnalysis->liveness(slot).print();
            }
        }
    }
#endif

    if (!frame.pushActiveFrame(script, argc)) {
        js_ReportOutOfMemory(cx);
        return Compile_Error;
    }

    newa->jumpMap = (Label *)cx->malloc_(sizeof(Label) * script->length);
    if (!newa->jumpMap) {
        js_ReportOutOfMemory(cx);
        return Compile_Error;
    }
#ifdef DEBUG
    for (uint32 i = 0; i < script->length; i++)
        newa->jumpMap[i] = Label();
#endif

    if (cx->typeInferenceEnabled()) {
        CompileStatus status = prepareInferenceTypes(script, newa);
        if (status != Compile_Okay)
            return status;
    }

    this->script = script;
    this->analysis = newAnalysis;
    this->PC = script->code;
    this->a = newa;

    return Compile_Okay;
}

void
mjit::Compiler::popActiveFrame()
{
    JS_ASSERT(a->parent);
    this->PC = a->parentPC;
    this->a = a->parent;
    this->script = a->script;
    this->analysis = this->script->analysis(cx);

    frame.popActiveFrame();
}

#define CHECK_STATUS(expr)                                           \
    JS_BEGIN_MACRO                                                   \
        CompileStatus status_ = (expr);                              \
        if (status_ != Compile_Okay) {                               \
            if (oomInVector || masm.oom() || stubcc.masm.oom())      \
                js_ReportOutOfMemory(cx);                            \
            return status_;                                          \
        }                                                            \
    JS_END_MACRO

CompileStatus
mjit::Compiler::performCompilation(JITScript **jitp)
{
    JaegerSpew(JSpew_Scripts, "compiling script (file \"%s\") (line \"%d\") (length \"%d\")\n",
               outerScript->filename, outerScript->lineno, outerScript->length);

    if (inlining()) {
        JaegerSpew(JSpew_Inlining, "inlining calls in script (file \"%s\") (line \"%d\")\n",
                   outerScript->filename, outerScript->lineno);
    }

#ifdef JS_METHODJIT_SPEW
    Profiler prof;
    prof.start();
#endif

#ifdef JS_METHODJIT
    outerScript->debugMode = debugMode();
#endif

    JS_ASSERT(cx->compartment->activeInference);

    {
        types::AutoEnterCompilation enter(cx, outerScript);

        CHECK_STATUS(checkAnalysis(outerScript));
        if (inlining())
            CHECK_STATUS(scanInlineCalls(CrossScriptSSA::OUTER_FRAME, 0));
        CHECK_STATUS(pushActiveFrame(outerScript, 0));
        CHECK_STATUS(generatePrologue());
        CHECK_STATUS(generateMethod());
        CHECK_STATUS(generateEpilogue());
        CHECK_STATUS(finishThisUp(jitp));
    }

#ifdef JS_METHODJIT_SPEW
    prof.stop();
    JaegerSpew(JSpew_Prof, "compilation took %d us\n", prof.time_us());
#endif

    JaegerSpew(JSpew_Scripts, "successfully compiled (code \"%p\") (size \"%ld\")\n",
               (*jitp)->code.m_code.executableAddress(), (*jitp)->code.m_size);

    if (!*jitp)
        return Compile_Abort;

    return Compile_Okay;
}

#undef CHECK_STATUS

mjit::Compiler::ActiveFrame::ActiveFrame(JSContext *cx)
    : parent(NULL), parentPC(NULL), script(NULL), jumpMap(NULL),
      inlineIndex(uint32(-1)), varTypes(NULL), needReturnValue(false),
      syncReturnValue(false), returnValueDouble(false), returnSet(false),
      returnEntry(NULL), returnJumps(NULL), exitState(NULL)
{}

mjit::Compiler::ActiveFrame::~ActiveFrame()
{
    js::Foreground::free_(jumpMap);
    if (varTypes)
        js::Foreground::free_(varTypes);
}

mjit::Compiler::~Compiler()
{
    if (outer)
        cx->delete_(outer);
    for (unsigned i = 0; i < inlineFrames.length(); i++)
        cx->delete_(inlineFrames[i]);
    while (loop) {
        LoopState *nloop = loop->outer;
        cx->delete_(loop);
        loop = nloop;
    }
}

CompileStatus
mjit::Compiler::prepareInferenceTypes(JSScript *script, ActiveFrame *a)
{
    /*
     * During our walk of the script, we need to preserve the invariant that at
     * join points the in memory type tag is always in sync with the known type
     * tag of the variable's SSA value at that join point. In particular, SSA
     * values inferred as (int|double) must in fact be doubles, stored either
     * in floating point registers or in memory. There is an exception for
     * locals whose value is currently dead, whose type might not be synced.
     *
     * To ensure this, we need to know the SSA values for each variable at each
     * join point, which the SSA analysis does not store explicitly. These can
     * be recovered, though. During the forward walk, the SSA value of a var
     * (and its associated type set) change only when we see an explicit assign
     * to the var or get to a join point with a phi node for that var. So we
     * can duplicate the effects of that walk here by watching for writes to
     * vars (updateVarTypes) and new phi nodes at join points.
     *
     * When we get to a branch and need to know a variable's value at the
     * branch target, we know it will either be a phi node at the target or
     * the variable's current value, as no phi node is created at the target
     * only if a variable has the same value on all incoming edges.
     */

    a->varTypes = (VarType *)
        cx->calloc_(TotalSlots(script) * sizeof(VarType));
    if (!a->varTypes)
        return Compile_Error;

    for (uint32 slot = ArgSlot(0); slot < TotalSlots(script); slot++) {
        VarType &vt = a->varTypes[slot];
        vt.types = script->types.slotTypes(slot);
        vt.type = vt.types->getKnownTypeTag(cx);
    }

    return Compile_Okay;
}

CompileStatus JS_NEVER_INLINE
mjit::TryCompile(JSContext *cx, StackFrame *fp)
{
    JS_ASSERT(cx->fp() == fp);

#if JS_HAS_SHARP_VARS
    if (fp->script()->hasSharps)
        return Compile_Abort;
#endif
    bool ok = cx->compartment->ensureJaegerCompartmentExists(cx);
    if (!ok)
        return Compile_Abort;

    // Uncached eval scripts are not analyzed or compiled.
    if (fp->script()->isUncachedEval)
        return Compile_Abort;

    // Ensure that constructors have at least one slot.
    if (fp->isConstructing() && !fp->script()->nslots)
        fp->script()->nslots++;

    CompileStatus status;
    {
        types::AutoEnterTypeInference enter(cx, true);

        Compiler cc(cx, fp->script(), fp->isConstructing());
        status = cc.compile();
    }

    if (status == Compile_Okay) {
        /*
         * Compiling a script can occasionally trigger its own recompilation.
         * Treat this the same way as a static overflow and wait for another
         * attempt to compile the script.
         */
        JITScriptStatus status = fp->script()->getJITStatus(fp->isConstructing());
        JS_ASSERT(status != JITScript_Invalid);
        return (status == JITScript_Valid) ? Compile_Okay : Compile_Retry;
    }

    /* Non-OOM errors should have an associated exception. */
    JS_ASSERT_IF(status == Compile_Error,
                 cx->isExceptionPending() || cx->runtime->hadOutOfMemory);

    return status;
}

CompileStatus
mjit::Compiler::generatePrologue()
{
    invokeLabel = masm.label();

    /*
     * If there is no function, then this can only be called via JaegerShot(),
     * which expects an existing frame to be initialized like the interpreter.
     */
    if (script->fun) {
        Jump j = masm.jump();

        /*
         * Entry point #2: The caller has partially constructed a frame, and
         * either argc >= nargs or the arity check has corrected the frame.
         */
        invokeLabel = masm.label();

        Label fastPath = masm.label();

        /* Store this early on so slow paths can access it. */
        masm.storePtr(ImmPtr(script->fun), Address(JSFrameReg, StackFrame::offsetOfExec()));

        {
            /*
             * Entry point #3: The caller has partially constructed a frame,
             * but argc might be != nargs, so an arity check might be called.
             *
             * This loops back to entry point #2.
             */
            arityLabel = stubcc.masm.label();

            Jump argMatch = stubcc.masm.branch32(Assembler::Equal, JSParamReg_Argc,
                                                 Imm32(script->fun->nargs));

            if (JSParamReg_Argc != Registers::ArgReg1)
                stubcc.masm.move(JSParamReg_Argc, Registers::ArgReg1);

            /* Slow path - call the arity check function. Returns new fp. */
            stubcc.masm.storePtr(ImmPtr(script->fun),
                                 Address(JSFrameReg, StackFrame::offsetOfExec()));
            OOL_STUBCALL(stubs::FixupArity, REJOIN_NONE);
            stubcc.masm.move(Registers::ReturnReg, JSFrameReg);
            argMatch.linkTo(stubcc.masm.label(), &stubcc.masm);

            argsCheckLabel = stubcc.masm.label();

            /* Type check the arguments as well. */
            if (cx->typeInferenceEnabled()) {
#ifdef JS_MONOIC
                this->argsCheckJump = stubcc.masm.jump();
                this->argsCheckStub = stubcc.masm.label();
                this->argsCheckJump.linkTo(this->argsCheckStub, &stubcc.masm);
#endif
                stubcc.masm.storePtr(ImmPtr(script->fun), Address(JSFrameReg, StackFrame::offsetOfExec()));
                OOL_STUBCALL(stubs::CheckArgumentTypes, REJOIN_CHECK_ARGUMENTS);
#ifdef JS_MONOIC
                this->argsCheckFallthrough = stubcc.masm.label();
#endif
            }

            stubcc.crossJump(stubcc.masm.jump(), fastPath);
        }

        /*
         * Guard that there is enough stack space. Note we reserve space for
         * any inline frames we end up generating, or a callee's stack frame
         * we write to before the callee checks the stack.
         */
        uint32 nvals = VALUES_PER_STACK_FRAME + script->nslots + StackSpace::STACK_JIT_EXTRA;
        masm.addPtr(Imm32(nvals * sizeof(Value)), JSFrameReg, Registers::ReturnReg);
        Jump stackCheck = masm.branchPtr(Assembler::AboveOrEqual, Registers::ReturnReg,
                                         FrameAddress(offsetof(VMFrame, stackLimit)));

        /* If the stack check fails... */
        {
            stubcc.linkExitDirect(stackCheck, stubcc.masm.label());
            OOL_STUBCALL(stubs::HitStackQuota, REJOIN_NONE);
            stubcc.crossJump(stubcc.masm.jump(), masm.label());
        }

        /*
         * Set locals to undefined, as in initCallFrameLatePrologue.
         * Skip locals which aren't closed and are known to be defined before used,
         * :FIXME: bug 604541: write undefined if we might be using the tracer, so it works.
         */
        for (uint32 i = 0; i < script->nfixed; i++) {
            if (analysis->localHasUseBeforeDef(i) || addTraceHints) {
                Address local(JSFrameReg, sizeof(StackFrame) + i * sizeof(Value));
                masm.storeValue(UndefinedValue(), local);
            }
        }

        /* Create the call object. */
        if (script->fun->isHeavyweight()) {
            prepareStubCall(Uses(0));
            INLINE_STUBCALL(stubs::CreateFunCallObject, REJOIN_NONE);
        }

        j.linkTo(masm.label(), &masm);

        if (analysis->usesScopeChain() && !script->fun->isHeavyweight()) {
            /*
             * Load the scope chain into the frame if necessary.  The scope chain
             * is always set for global and eval frames, and will have been set by
             * CreateFunCallObject for heavyweight function frames.
             */
            RegisterID t0 = Registers::ReturnReg;
            Jump hasScope = masm.branchTest32(Assembler::NonZero,
                                              FrameFlagsAddress(), Imm32(StackFrame::HAS_SCOPECHAIN));
            masm.loadPayload(Address(JSFrameReg, StackFrame::offsetOfCallee(script->fun)), t0);
            masm.loadPtr(Address(t0, offsetof(JSObject, parent)), t0);
            masm.storePtr(t0, Address(JSFrameReg, StackFrame::offsetOfScopeChain()));
            hasScope.linkTo(masm.label(), &masm);
        }

        if (outerScript->usesArguments && !script->fun->isHeavyweight()) {
            /*
             * Make sure that fp->args.nactual is always coherent. This may be
             * inspected directly by JIT code, and is not guaranteed to be
             * correct if the UNDERFLOW and OVERFLOW flags are not set.
             */
            Jump hasArgs = masm.branchTest32(Assembler::NonZero, FrameFlagsAddress(),
                                             Imm32(StackFrame::OVERRIDE_ARGS |
                                                   StackFrame::UNDERFLOW_ARGS |
                                                   StackFrame::OVERFLOW_ARGS |
                                                   StackFrame::HAS_ARGS_OBJ));
            masm.storePtr(ImmPtr((void *) script->fun->nargs),
                          Address(JSFrameReg, StackFrame::offsetOfArgs()));
            hasArgs.linkTo(masm.label(), &masm);
        }
    }

    if (isConstructing)
        constructThis();

    if (debugMode())
        INLINE_STUBCALL(stubs::ScriptDebugPrologue, REJOIN_RESUME);
    else if (Probes::callTrackingActive(cx))
        INLINE_STUBCALL(stubs::ScriptProbeOnlyPrologue, REJOIN_RESUME);

    if (cx->typeInferenceEnabled()) {
#ifdef DEBUG
        if (script->fun)
            INLINE_STUBCALL(stubs::AssertArgumentTypes, REJOIN_NONE);
#endif
        ensureDoubleArguments();
    }

    recompileCheckHelper();

    return Compile_Okay;
}

void
mjit::Compiler::ensureDoubleArguments()
{
    /* Convert integer arguments which were inferred as (int|double) to doubles. */
    for (uint32 i = 0; script->fun && i < script->fun->nargs; i++) {
        uint32 slot = ArgSlot(i);
        if (a->varTypes[slot].type == JSVAL_TYPE_DOUBLE && analysis->trackSlot(slot))
            frame.ensureDouble(frame.getArg(i));
    }
}

CompileStatus
mjit::Compiler::generateEpilogue()
{
    return Compile_Okay;
}

CompileStatus
mjit::Compiler::finishThisUp(JITScript **jitp)
{
    RETURN_IF_OOM(Compile_Error);

    /*
     * Watch for reallocation of the global slots while we were in the middle
     * of compiling due to, e.g. standard class initialization.
     */
    if (globalSlots && globalObj->getRawSlots() != globalSlots)
        return Compile_Retry;

    for (size_t i = 0; i < branchPatches.length(); i++) {
        Label label = labelOf(branchPatches[i].pc, branchPatches[i].inlineIndex);
        branchPatches[i].jump.linkTo(label, &masm);
    }

#ifdef JS_CPU_ARM
    masm.forceFlushConstantPool();
    stubcc.masm.forceFlushConstantPool();
#endif
    JaegerSpew(JSpew_Insns, "## Fast code (masm) size = %u, Slow code (stubcc) size = %u.\n", masm.size(), stubcc.size());

    size_t codeSize = masm.size() +
                      stubcc.size() +
                      (masm.numDoubles() * sizeof(double)) +
                      (stubcc.masm.numDoubles() * sizeof(double)) +
                      jumpTableOffsets.length() * sizeof(void *);

    JSC::ExecutablePool *execPool;
    uint8 *result =
        (uint8 *)script->compartment->jaegerCompartment()->execAlloc()->alloc(codeSize, &execPool);
    if (!result) {
        js_ReportOutOfMemory(cx);
        return Compile_Error;
    }
    JS_ASSERT(execPool);
    JSC::ExecutableAllocator::makeWritable(result, codeSize);
    masm.executableCopy(result);
    stubcc.masm.executableCopy(result + masm.size());
    
    JSC::LinkBuffer fullCode(result, codeSize);
    JSC::LinkBuffer stubCode(result + masm.size(), stubcc.size());

    size_t nNmapLive = loopEntries.length();
    for (size_t i = 0; i < script->length; i++) {
        Bytecode *opinfo = analysis->maybeCode(i);
        if (opinfo && opinfo->safePoint) {
            /* loopEntries cover any safe points which are at loop heads. */
            if (!cx->typeInferenceEnabled() || !opinfo->loopHead)
                nNmapLive++;
        }
    }

    /* Please keep in sync with JITScript::scriptDataSize! */
    size_t dataSize = sizeof(JITScript) +
                      sizeof(NativeMapEntry) * nNmapLive +
                      sizeof(InlineFrame) * inlineFrames.length() +
                      sizeof(CallSite) * callSites.length() +
#if defined JS_MONOIC
                      sizeof(ic::GetGlobalNameIC) * getGlobalNames.length() +
                      sizeof(ic::SetGlobalNameIC) * setGlobalNames.length() +
                      sizeof(ic::CallICInfo) * callICs.length() +
                      sizeof(ic::EqualityICInfo) * equalityICs.length() +
                      sizeof(ic::TraceICInfo) * traceICs.length() +
#endif
#if defined JS_POLYIC
                       sizeof(ic::PICInfo) * pics.length() +
                       sizeof(ic::GetElementIC) * getElemICs.length() +
                       sizeof(ic::SetElementIC) * setElemICs.length() +
#endif
                        0;

    uint8 *cursor = (uint8 *)cx->calloc_(dataSize);
    if (!cursor) {
        execPool->release();
        js_ReportOutOfMemory(cx);
        return Compile_Error;
    }

    JITScript *jit = new(cursor) JITScript;
    cursor += sizeof(JITScript);

    JS_ASSERT(outerScript == script);

    jit->script = script;
    jit->code = JSC::MacroAssemblerCodeRef(result, execPool, masm.size() + stubcc.size());
    jit->invokeEntry = result;
    jit->singleStepMode = script->singleStepMode;
    if (script->fun) {
        jit->arityCheckEntry = stubCode.locationOf(arityLabel).executableAddress();
        jit->argsCheckEntry = stubCode.locationOf(argsCheckLabel).executableAddress();
        jit->fastEntry = fullCode.locationOf(invokeLabel).executableAddress();
    }

    /* 
     * WARNING: mics(), callICs() et al depend on the ordering of these
     * variable-length sections.  See JITScript's declaration for details.
     */

    /* ICs can only refer to bytecodes in the outermost script, not inlined calls. */
    Label *jumpMap = a->jumpMap;

    /* Build the pc -> ncode mapping. */
    NativeMapEntry *jitNmap = (NativeMapEntry *)cursor;
    jit->nNmapPairs = nNmapLive;
    cursor += sizeof(NativeMapEntry) * jit->nNmapPairs;
    size_t ix = 0;
    if (jit->nNmapPairs > 0) {
        for (size_t i = 0; i < script->length; i++) {
            Bytecode *opinfo = analysis->maybeCode(i);
            if (opinfo && opinfo->safePoint) {
                if (cx->typeInferenceEnabled() && opinfo->loopHead)
                    continue;
                Label L = jumpMap[i];
                JS_ASSERT(L.isSet());
                jitNmap[ix].bcOff = i;
                jitNmap[ix].ncode = (uint8 *)(result + masm.distanceOf(L));
                ix++;
            }
        }
        for (size_t i = 0; i < loopEntries.length(); i++) {
            /* Insert the entry at the right position. */
            const LoopEntry &entry = loopEntries[i];
            size_t j;
            for (j = 0; j < ix; j++) {
                if (jitNmap[j].bcOff > entry.pcOffset) {
                    memmove(jitNmap + j + 1, jitNmap + j, (ix - j) * sizeof(NativeMapEntry));
                    break;
                }
            }
            jitNmap[j].bcOff = entry.pcOffset;
            jitNmap[j].ncode = (uint8 *) stubCode.locationOf(entry.label).executableAddress();
            ix++;
        }
    }
    JS_ASSERT(ix == jit->nNmapPairs);

    /* Build the table of inlined frames. */
    InlineFrame *jitInlineFrames = (InlineFrame *)cursor;
    jit->nInlineFrames = inlineFrames.length();
    cursor += sizeof(InlineFrame) * jit->nInlineFrames;
    for (size_t i = 0; i < jit->nInlineFrames; i++) {
        InlineFrame &to = jitInlineFrames[i];
        ActiveFrame *from = inlineFrames[i];
        if (from->parent != outer)
            to.parent = &jitInlineFrames[from->parent->inlineIndex];
        else
            to.parent = NULL;
        to.parentpc = from->parentPC;
        to.fun = from->script->fun;
        to.depth = ssa.getFrame(from->inlineIndex).depth;
    }

    /* Build the table of call sites. */
    CallSite *jitCallSites = (CallSite *)cursor;
    jit->nCallSites = callSites.length();
    cursor += sizeof(CallSite) * jit->nCallSites;
    for (size_t i = 0; i < jit->nCallSites; i++) {
        CallSite &to = jitCallSites[i];
        InternalCallSite &from = callSites[i];

        /* Patch stores of f.regs.inlined for stubs called from within inline frames. */
        if (cx->typeInferenceEnabled() &&
            from.rejoin != REJOIN_TRAP &&
            from.rejoin != REJOIN_SCRIPTED &&
            from.inlineIndex != uint32(-1)) {
            if (from.ool)
                stubCode.patch(from.inlinePatch, &to);
            else
                fullCode.patch(from.inlinePatch, &to);
        }

        JSScript *script =
            (from.inlineIndex == uint32(-1)) ? outerScript : inlineFrames[from.inlineIndex]->script;
        uint32 codeOffset = from.ool
                            ? masm.size() + from.returnOffset
                            : from.returnOffset;
        to.initialize(codeOffset, from.inlineIndex, from.inlinepc - script->code, from.rejoin);

        /*
         * Patch stores of the base call's return address for InvariantFailure
         * calls. InvariantFailure will patch its own return address to this
         * pointer before triggering recompilation.
         */
        if (from.loopPatch.hasPatch)
            stubCode.patch(from.loopPatch.codePatch, result + codeOffset);
    }

#if defined JS_MONOIC
    JS_INIT_CLIST(&jit->callers);

    if (script->fun && cx->typeInferenceEnabled()) {
        jit->argsCheckStub = stubCode.locationOf(argsCheckStub);
        jit->argsCheckFallthrough = stubCode.locationOf(argsCheckFallthrough);
        jit->argsCheckJump = stubCode.locationOf(argsCheckJump);
        jit->argsCheckPool = NULL;
    }

    ic::GetGlobalNameIC *getGlobalNames_ = (ic::GetGlobalNameIC *)cursor;
    jit->nGetGlobalNames = getGlobalNames.length();
    cursor += sizeof(ic::GetGlobalNameIC) * jit->nGetGlobalNames;
    for (size_t i = 0; i < jit->nGetGlobalNames; i++) {
        ic::GetGlobalNameIC &to = getGlobalNames_[i];
        GetGlobalNameICInfo &from = getGlobalNames[i];
        from.copyTo(to, fullCode, stubCode);

        int offset = fullCode.locationOf(from.load) - to.fastPathStart;
        to.loadStoreOffset = offset;
        JS_ASSERT(to.loadStoreOffset == offset);

        stubCode.patch(from.addrLabel, &to);
    }

    ic::SetGlobalNameIC *setGlobalNames_ = (ic::SetGlobalNameIC *)cursor;
    jit->nSetGlobalNames = setGlobalNames.length();
    cursor += sizeof(ic::SetGlobalNameIC) * jit->nSetGlobalNames;
    for (size_t i = 0; i < jit->nSetGlobalNames; i++) {
        ic::SetGlobalNameIC &to = setGlobalNames_[i];
        SetGlobalNameICInfo &from = setGlobalNames[i];
        from.copyTo(to, fullCode, stubCode);
        to.slowPathStart = stubCode.locationOf(from.slowPathStart);

        int offset = fullCode.locationOf(from.store).labelAtOffset(0) -
                     to.fastPathStart;
        to.loadStoreOffset = offset;
        JS_ASSERT(to.loadStoreOffset == offset);

        to.hasExtraStub = 0;
        to.objConst = from.objConst;
        to.shapeReg = from.shapeReg;
        to.objReg = from.objReg;
        to.vr = from.vr;

        offset = fullCode.locationOf(from.shapeGuardJump) -
                 to.fastPathStart;
        to.inlineShapeJump = offset;
        JS_ASSERT(to.inlineShapeJump == offset);

        offset = fullCode.locationOf(from.fastPathRejoin) -
                 to.fastPathStart;
        to.fastRejoinOffset = offset;
        JS_ASSERT(to.fastRejoinOffset == offset);

        stubCode.patch(from.addrLabel, &to);
    }

    ic::CallICInfo *jitCallICs = (ic::CallICInfo *)cursor;
    jit->nCallICs = callICs.length();
    cursor += sizeof(ic::CallICInfo) * jit->nCallICs;
    for (size_t i = 0; i < jit->nCallICs; i++) {
        jitCallICs[i].reset();
        jitCallICs[i].funGuard = fullCode.locationOf(callICs[i].funGuard);
        jitCallICs[i].funJump = fullCode.locationOf(callICs[i].funJump);
        jitCallICs[i].slowPathStart = stubCode.locationOf(callICs[i].slowPathStart);
        jitCallICs[i].typeMonitored = callICs[i].typeMonitored;

        /* Compute the hot call offset. */
        uint32 offset = fullCode.locationOf(callICs[i].hotJump) -
                        fullCode.locationOf(callICs[i].funGuard);
        jitCallICs[i].hotJumpOffset = offset;
        JS_ASSERT(jitCallICs[i].hotJumpOffset == offset);

        /* Compute the join point offset. */
        offset = fullCode.locationOf(callICs[i].joinPoint) -
                 fullCode.locationOf(callICs[i].funGuard);
        jitCallICs[i].joinPointOffset = offset;
        JS_ASSERT(jitCallICs[i].joinPointOffset == offset);
                                        
        /* Compute the OOL call offset. */
        offset = stubCode.locationOf(callICs[i].oolCall) -
                 stubCode.locationOf(callICs[i].slowPathStart);
        jitCallICs[i].oolCallOffset = offset;
        JS_ASSERT(jitCallICs[i].oolCallOffset == offset);

        /* Compute the OOL jump offset. */
        offset = stubCode.locationOf(callICs[i].oolJump) -
                 stubCode.locationOf(callICs[i].slowPathStart);
        jitCallICs[i].oolJumpOffset = offset;
        JS_ASSERT(jitCallICs[i].oolJumpOffset == offset);

        /* Compute the start of the OOL IC call. */
        offset = stubCode.locationOf(callICs[i].icCall) -
                 stubCode.locationOf(callICs[i].slowPathStart);
        jitCallICs[i].icCallOffset = offset;
        JS_ASSERT(jitCallICs[i].icCallOffset == offset);

        /* Compute the slow join point offset. */
        offset = stubCode.locationOf(callICs[i].slowJoinPoint) -
                 stubCode.locationOf(callICs[i].slowPathStart);
        jitCallICs[i].slowJoinOffset = offset;
        JS_ASSERT(jitCallICs[i].slowJoinOffset == offset);

        /* Compute the join point offset for continuing on the hot path. */
        offset = stubCode.locationOf(callICs[i].hotPathLabel) -
                 stubCode.locationOf(callICs[i].funGuard);
        jitCallICs[i].hotPathOffset = offset;
        JS_ASSERT(jitCallICs[i].hotPathOffset == offset);

        jitCallICs[i].call = &jitCallSites[callICs[i].callIndex];
        jitCallICs[i].frameSize = callICs[i].frameSize;
        jitCallICs[i].funObjReg = callICs[i].funObjReg;
        jitCallICs[i].funPtrReg = callICs[i].funPtrReg;
        stubCode.patch(callICs[i].addrLabel1, &jitCallICs[i]);
        stubCode.patch(callICs[i].addrLabel2, &jitCallICs[i]);
    }

    ic::EqualityICInfo *jitEqualityICs = (ic::EqualityICInfo *)cursor;
    jit->nEqualityICs = equalityICs.length();
    cursor += sizeof(ic::EqualityICInfo) * jit->nEqualityICs;
    for (size_t i = 0; i < jit->nEqualityICs; i++) {
        if (equalityICs[i].trampoline) {
            jitEqualityICs[i].target = stubCode.locationOf(equalityICs[i].trampolineStart);
        } else {
            uint32 offs = uint32(equalityICs[i].jumpTarget - script->code);
            JS_ASSERT(jumpMap[offs].isSet());
            jitEqualityICs[i].target = fullCode.locationOf(jumpMap[offs]);
        }
        jitEqualityICs[i].stubEntry = stubCode.locationOf(equalityICs[i].stubEntry);
        jitEqualityICs[i].stubCall = stubCode.locationOf(equalityICs[i].stubCall);
        jitEqualityICs[i].stub = equalityICs[i].stub;
        jitEqualityICs[i].lvr = equalityICs[i].lvr;
        jitEqualityICs[i].rvr = equalityICs[i].rvr;
        jitEqualityICs[i].tempReg = equalityICs[i].tempReg;
        jitEqualityICs[i].cond = equalityICs[i].cond;
        if (equalityICs[i].jumpToStub.isSet())
            jitEqualityICs[i].jumpToStub = fullCode.locationOf(equalityICs[i].jumpToStub.get());
        jitEqualityICs[i].fallThrough = fullCode.locationOf(equalityICs[i].fallThrough);
        
        stubCode.patch(equalityICs[i].addrLabel, &jitEqualityICs[i]);
    }

    ic::TraceICInfo *jitTraceICs = (ic::TraceICInfo *)cursor;
    jit->nTraceICs = traceICs.length();
    cursor += sizeof(ic::TraceICInfo) * jit->nTraceICs;
    for (size_t i = 0; i < jit->nTraceICs; i++) {
        jitTraceICs[i].initialized = traceICs[i].initialized;
        if (!traceICs[i].initialized)
            continue;

        if (traceICs[i].fastTrampoline) {
            jitTraceICs[i].fastTarget = stubCode.locationOf(traceICs[i].trampolineStart);
        } else {
            uint32 offs = uint32(traceICs[i].jumpTarget - script->code);
            JS_ASSERT(jumpMap[offs].isSet());
            jitTraceICs[i].fastTarget = fullCode.locationOf(jumpMap[offs]);
        }
        jitTraceICs[i].slowTarget = stubCode.locationOf(traceICs[i].trampolineStart);

        jitTraceICs[i].traceHint = fullCode.locationOf(traceICs[i].traceHint);
        jitTraceICs[i].stubEntry = stubCode.locationOf(traceICs[i].stubEntry);
        jitTraceICs[i].traceData = NULL;
#ifdef DEBUG
        jitTraceICs[i].jumpTargetPC = traceICs[i].jumpTarget;
#endif

        jitTraceICs[i].hasSlowTraceHint = traceICs[i].slowTraceHint.isSet();
        if (traceICs[i].slowTraceHint.isSet())
            jitTraceICs[i].slowTraceHint = stubCode.locationOf(traceICs[i].slowTraceHint.get());
#ifdef JS_TRACER
        uint32 hotloop = GetHotloop(cx);
        uint32 prevCount = cx->compartment->backEdgeCount(traceICs[i].jumpTarget);
        jitTraceICs[i].loopCounterStart = hotloop;
        jitTraceICs[i].loopCounter = hotloop < prevCount ? 1 : hotloop - prevCount;
#endif
        
        stubCode.patch(traceICs[i].addrLabel, &jitTraceICs[i]);
    }
#endif /* JS_MONOIC */

    for (size_t i = 0; i < callPatches.length(); i++) {
        CallPatchInfo &patch = callPatches[i];

        CodeLocationLabel joinPoint = patch.joinSlow
            ? stubCode.locationOf(patch.joinPoint)
            : fullCode.locationOf(patch.joinPoint);

        if (patch.hasFastNcode)
            fullCode.patch(patch.fastNcodePatch, joinPoint);
        if (patch.hasSlowNcode)
            stubCode.patch(patch.slowNcodePatch, joinPoint);
    }

#ifdef JS_POLYIC
    ic::GetElementIC *jitGetElems = (ic::GetElementIC *)cursor;
    jit->nGetElems = getElemICs.length();
    cursor += sizeof(ic::GetElementIC) * jit->nGetElems;
    for (size_t i = 0; i < jit->nGetElems; i++) {
        ic::GetElementIC &to = jitGetElems[i];
        GetElementICInfo &from = getElemICs[i];

        new (&to) ic::GetElementIC();
        from.copyTo(to, fullCode, stubCode);

        to.typeReg = from.typeReg;
        to.objReg = from.objReg;
        to.idRemat = from.id;

        if (from.typeGuard.isSet()) {
            int inlineTypeGuard = fullCode.locationOf(from.typeGuard.get()) -
                                  fullCode.locationOf(from.fastPathStart);
            to.inlineTypeGuard = inlineTypeGuard;
            JS_ASSERT(to.inlineTypeGuard == inlineTypeGuard);
        }
        int inlineClaspGuard = fullCode.locationOf(from.claspGuard) -
                               fullCode.locationOf(from.fastPathStart);
        to.inlineClaspGuard = inlineClaspGuard;
        JS_ASSERT(to.inlineClaspGuard == inlineClaspGuard);

        stubCode.patch(from.paramAddr, &to);
    }

    ic::SetElementIC *jitSetElems = (ic::SetElementIC *)cursor;
    jit->nSetElems = setElemICs.length();
    cursor += sizeof(ic::SetElementIC) * jit->nSetElems;
    for (size_t i = 0; i < jit->nSetElems; i++) {
        ic::SetElementIC &to = jitSetElems[i];
        SetElementICInfo &from = setElemICs[i];

        new (&to) ic::SetElementIC();
        from.copyTo(to, fullCode, stubCode);

        to.strictMode = script->strictModeCode;
        to.vr = from.vr;
        to.objReg = from.objReg;
        to.objRemat = from.objRemat.toInt32();
        JS_ASSERT(to.objRemat == from.objRemat.toInt32());

        to.hasConstantKey = from.key.isConstant();
        if (from.key.isConstant())
            to.keyValue = from.key.index();
        else
            to.keyReg = from.key.reg();

        int inlineClaspGuard = fullCode.locationOf(from.claspGuard) -
                               fullCode.locationOf(from.fastPathStart);
        to.inlineClaspGuard = inlineClaspGuard;
        JS_ASSERT(to.inlineClaspGuard == inlineClaspGuard);

        int inlineHoleGuard = fullCode.locationOf(from.holeGuard) -
                               fullCode.locationOf(from.fastPathStart);
        to.inlineHoleGuard = inlineHoleGuard;
        JS_ASSERT(to.inlineHoleGuard == inlineHoleGuard);

        CheckIsStubCall(to.slowPathCall.labelAtOffset(0));

        to.volatileMask = from.volatileMask;
        JS_ASSERT(to.volatileMask == from.volatileMask);

        stubCode.patch(from.paramAddr, &to);
    }

    ic::PICInfo *jitPics = (ic::PICInfo *)cursor;
    jit->nPICs = pics.length();
    cursor += sizeof(ic::PICInfo) * jit->nPICs;
    for (size_t i = 0; i < jit->nPICs; i++) {
        new (&jitPics[i]) ic::PICInfo();
        pics[i].copyTo(jitPics[i], fullCode, stubCode);
        pics[i].copySimpleMembersTo(jitPics[i]);

        jitPics[i].shapeGuard = masm.distanceOf(pics[i].shapeGuard) -
                                masm.distanceOf(pics[i].fastPathStart);
        JS_ASSERT(jitPics[i].shapeGuard == masm.distanceOf(pics[i].shapeGuard) -
                                           masm.distanceOf(pics[i].fastPathStart));
        jitPics[i].shapeRegHasBaseShape = true;
        jitPics[i].pc = pics[i].pc;

        if (pics[i].kind == ic::PICInfo::SET ||
            pics[i].kind == ic::PICInfo::SETMETHOD) {
            jitPics[i].u.vr = pics[i].vr;
        } else if (pics[i].kind != ic::PICInfo::NAME &&
                   pics[i].kind != ic::PICInfo::CALLNAME) {
            if (pics[i].hasTypeCheck) {
                int32 distance = stubcc.masm.distanceOf(pics[i].typeCheck) -
                                 stubcc.masm.distanceOf(pics[i].slowPathStart);
                JS_ASSERT(distance <= 0);
                jitPics[i].u.get.typeCheckOffset = distance;
            }
        }
        stubCode.patch(pics[i].paramAddr, &jitPics[i]);
    }
#endif

    JS_ASSERT(size_t(cursor - (uint8*)jit) == dataSize);

    /* Link fast and slow paths together. */
    stubcc.fixCrossJumps(result, masm.size(), masm.size() + stubcc.size());

    size_t doubleOffset = masm.size() + stubcc.size();
    double *inlineDoubles = (double *) (result + doubleOffset);
    double *oolDoubles = (double*) (result + doubleOffset +
                                    masm.numDoubles() * sizeof(double));

    /* Generate jump tables. */
    void **jumpVec = (void **)(oolDoubles + stubcc.masm.numDoubles());

    for (size_t i = 0; i < jumpTableOffsets.length(); i++) {
        uint32 offset = jumpTableOffsets[i];
        JS_ASSERT(jumpMap[offset].isSet());
        jumpVec[i] = (void *)(result + masm.distanceOf(jumpMap[offset]));
    }

    /* Patch jump table references. */
    for (size_t i = 0; i < jumpTables.length(); i++) {
        JumpTable &jumpTable = jumpTables[i];
        fullCode.patch(jumpTable.label, &jumpVec[jumpTable.offsetIndex]);
    }

    /* Patch all outgoing calls. */
    masm.finalize(fullCode, inlineDoubles);
    stubcc.masm.finalize(stubCode, oolDoubles);

    JSC::ExecutableAllocator::makeExecutable(result, masm.size() + stubcc.size());
    JSC::ExecutableAllocator::cacheFlush(result, masm.size() + stubcc.size());

    *jitp = jit;

    return Compile_Okay;
}

class SrcNoteLineScanner {
    ptrdiff_t offset;
    jssrcnote *sn;

public:
    SrcNoteLineScanner(jssrcnote *sn) : offset(SN_DELTA(sn)), sn(sn) {}

    bool firstOpInLine(ptrdiff_t relpc) {
        while ((offset < relpc) && !SN_IS_TERMINATOR(sn)) {
            sn = SN_NEXT(sn);
            offset += SN_DELTA(sn);
        }

        while ((offset == relpc) && !SN_IS_TERMINATOR(sn)) {
            JSSrcNoteType type = (JSSrcNoteType) SN_TYPE(sn);
            if (type == SRC_SETLINE || type == SRC_NEWLINE)
                return true;

            sn = SN_NEXT(sn);
            offset += SN_DELTA(sn);
        }

        return false;
    }
};

#ifdef DEBUG
#define SPEW_OPCODE()                                                         \
    JS_BEGIN_MACRO                                                            \
        if (IsJaegerSpewChannelActive(JSpew_JSOps)) {                         \
            JaegerSpew(JSpew_JSOps, "    %2d ", frame.stackDepth());          \
            void *mark = JS_ARENA_MARK(&cx->tempPool);                        \
            Sprinter sprinter;                                                \
            INIT_SPRINTER(cx, &sprinter, &cx->tempPool, 0);                   \
            js_Disassemble1(cx, script, PC, PC - script->code,                \
                            JS_TRUE, &sprinter);                              \
            fprintf(stdout, "%s", sprinter.base);                             \
            JS_ARENA_RELEASE(&cx->tempPool, mark);                            \
        }                                                                     \
    JS_END_MACRO;
#else
#define SPEW_OPCODE()
#endif /* DEBUG */

#define BEGIN_CASE(name)        case name:
#define END_CASE(name)                      \
    JS_BEGIN_MACRO                          \
        PC += name##_LENGTH;                \
    JS_END_MACRO;                           \
    break;

static inline void
FixDouble(Value &val)
{
    if (val.isInt32())
        val.setDouble((double)val.toInt32());
}

CompileStatus
mjit::Compiler::generateMethod()
{
    mjit::AutoScriptRetrapper trapper(cx, script);
    SrcNoteLineScanner scanner(script->notes());

    /* For join points, whether there was fallthrough from the previous opcode. */
    bool fallthrough = true;

    for (;;) {
        JSOp op = JSOp(*PC);
        int trap = stubs::JSTRAP_NONE;
        if (op == JSOP_TRAP) {
            if (!trapper.untrap(PC))
                return Compile_Error;
            op = JSOp(*PC);
            trap |= stubs::JSTRAP_TRAP;
        }
        if (script->singleStepMode && scanner.firstOpInLine(PC - script->code))
            trap |= stubs::JSTRAP_SINGLESTEP;

        Bytecode *opinfo = analysis->maybeCode(PC);

        if (cx->hasRunOption(JSOPTION_PCCOUNT) && script->pcCounters && opinfo) {
            RegisterID r1 = frame.allocReg();
            RegisterID r2 = frame.allocReg();

            masm.move(ImmPtr(&script->pcCounters.get(JSRUNMODE_METHODJIT, PC - script->code)), r1);
            Address pcCounter(r1);
            masm.load32(pcCounter, r2);
            masm.add32(Imm32(1), r2);
            masm.store32(r2, pcCounter);

            frame.freeReg(r1);
            frame.freeReg(r2);
        }

        if (!opinfo) {
            if (op == JSOP_STOP)
                break;
            if (js_CodeSpec[op].length != -1)
                PC += js_CodeSpec[op].length;
            else
                PC += js_GetVariableBytecodeLength(PC);
            continue;
        }

        if (loop && !a->parent)
            loop->setOuterPC(PC);

        frame.setPC(PC);
        frame.setInTryBlock(opinfo->inTryBlock);

        if (fallthrough) {
            /*
             * If there is fallthrough from the previous opcode and we changed
             * any entries into doubles for a branch at that previous op,
             * revert those entries into integers. Maintain an invariant that
             * for any variables inferred to be integers, the compiler
             * maintains them as integers, both for faster code inside
             * basic blocks and for fewer conversions needed when branching.
             */
            for (unsigned i = 0; i < fixedDoubleEntries.length(); i++) {
                FrameEntry *fe = frame.getSlotEntry(fixedDoubleEntries[i]);
                frame.ensureInteger(fe);
            }
        }
        fixedDoubleEntries.clear();

        if (opinfo->jumpTarget || trap) {
            if (fallthrough) {
                fixDoubleTypes(PC);
                fixedDoubleEntries.clear();

                /*
                 * Watch for fallthrough to the head of a 'do while' loop.
                 * We don't know what register state we will be using at the head
                 * of the loop so sync, branch, and fix it up after the loop
                 * has been processed.
                 */
                if (cx->typeInferenceEnabled() && analysis->getCode(PC).loopHead) {
                    frame.syncAndForgetEverything();
                    Jump j = masm.jump();
                    if (!startLoop(PC, j, PC))
                        return Compile_Error;
                } else {
                    if (!frame.syncForBranch(PC, Uses(0)))
                        return Compile_Error;
                    JS_ASSERT(frame.consistentRegisters(PC));
                }
            }

            if (!frame.discardForJoin(analysis->getAllocation(PC), opinfo->stackDepth))
                return Compile_Error;
            updateJoinVarTypes();
            fallthrough = true;

            if (!cx->typeInferenceEnabled()) {
                /* All join points have synced state if we aren't doing cross-branch regalloc. */
                opinfo->safePoint = true;
            }
        }
        frame.assertValidRegisterState();
        a->jumpMap[uint32(PC - script->code)] = masm.label();

#if defined(JS_METHODJIT_SPEW) && defined(DEBUG)
        if (IsJaegerSpewChannelActive(JSpew_PCProf)) {
            RegisterID r1 = frame.allocReg();
            RegisterID r2 = frame.allocReg();

            if (IsJaegerSpewChannelActive(JSpew_PCProf)) {
                masm.move(ImmPtr(pcProfile), r1);
                Address pcCounter(r1, sizeof(int) * (PC - script->code));
                masm.load32(pcCounter, r2);
                masm.add32(Imm32(1), r2);
                masm.store32(r2, pcCounter);
            }

            frame.freeReg(r1);
            frame.freeReg(r2);
        }
#endif

        SPEW_OPCODE();
        JS_ASSERT(frame.stackDepth() == opinfo->stackDepth);

        // If this is an exception entry point, then jsl_InternalThrow has set
        // VMFrame::fp to the correct fp for the entry point. We need to copy
        // that value here to FpReg so that FpReg also has the correct sp.
        // Otherwise, we would simply be using a stale FpReg value.
        // Additionally, we check the interrupt flag to allow interrupting
        // deeply nested exception handling.
        if (op == JSOP_ENTERBLOCK && analysis->getCode(PC).exceptionEntry) {
            masm.loadPtr(FrameAddress(VMFrame::offsetOfFp), JSFrameReg);
            interruptCheckHelper();
        }

        if (trap) {
            prepareStubCall(Uses(0));
            masm.move(Imm32(trap), Registers::ArgReg1);
            Call cl = emitStubCall(JS_FUNC_TO_DATA_PTR(void *, stubs::Trap), NULL);
            InternalCallSite site(masm.callReturnOffset(cl), a->inlineIndex, PC,
                                  REJOIN_TRAP, false);
            addCallSite(site);
        }

    /**********************
     * BEGIN COMPILER OPS *
     **********************/ 

        jsbytecode *oldPC = PC;

        switch (op) {
          BEGIN_CASE(JSOP_NOP)
          END_CASE(JSOP_NOP)

          BEGIN_CASE(JSOP_PUSH)
            frame.push(UndefinedValue());
          END_CASE(JSOP_PUSH)

          BEGIN_CASE(JSOP_POPV)
          BEGIN_CASE(JSOP_SETRVAL)
          {
            RegisterID reg = frame.allocReg();
            masm.load32(FrameFlagsAddress(), reg);
            masm.or32(Imm32(StackFrame::HAS_RVAL), reg);
            masm.store32(reg, FrameFlagsAddress());
            frame.freeReg(reg);

            /* Scripts which write to the frame's return slot aren't inlined. */
            JS_ASSERT(a == outer);

            FrameEntry *fe = frame.peek(-1);
            frame.storeTo(fe, Address(JSFrameReg, StackFrame::offsetOfReturnValue()), true);
            frame.pop();
          }
          END_CASE(JSOP_POPV)

          BEGIN_CASE(JSOP_RETURN)
            emitReturn(frame.peek(-1));
            fallthrough = false;
          END_CASE(JSOP_RETURN)

          BEGIN_CASE(JSOP_GOTO)
          BEGIN_CASE(JSOP_DEFAULT)
          {
            unsigned targetOffset = FollowBranch(cx, script, PC - script->code);
            jsbytecode *target = script->code + targetOffset;

            fixDoubleTypes(target);

            /*
             * Watch for gotos which are entering a 'for' or 'while' loop.
             * These jump to the loop condition test and are immediately
             * followed by the head of the loop.
             */
            jsbytecode *next = PC + JSOP_GOTO_LENGTH;
            if (cx->typeInferenceEnabled() && analysis->maybeCode(next) &&
                analysis->getCode(next).loopHead) {
                frame.syncAndForgetEverything();
                Jump j = masm.jump();
                if (!startLoop(next, j, target))
                    return Compile_Error;
            } else {
                if (!frame.syncForBranch(target, Uses(0)))
                    return Compile_Error;
                Jump j = masm.jump();
                if (!jumpAndTrace(j, target))
                    return Compile_Error;
            }
            fallthrough = false;
          }
          END_CASE(JSOP_GOTO)

          BEGIN_CASE(JSOP_IFEQ)
          BEGIN_CASE(JSOP_IFNE)
          {
            jsbytecode *target = PC + GET_JUMP_OFFSET(PC);
            fixDoubleTypes(target);
            if (!jsop_ifneq(op, target))
                return Compile_Error;
          }
          END_CASE(JSOP_IFNE)

          BEGIN_CASE(JSOP_ARGUMENTS)
            /*
             * For calls of the form 'f.apply(x, arguments)' we can avoid
             * creating an args object by having ic::SplatApplyArgs pull
             * directly from the stack. To do this, we speculate here that
             * 'apply' actually refers to js_fun_apply. If this is not true,
             * the slow path in JSOP_FUNAPPLY will create the args object.
             */
            if (canUseApplyTricks()) {
                applyTricks = LazyArgsObj;
                pushSyncedEntry(0);
            } else if (cx->typeInferenceEnabled() && !script->strictModeCode &&
                       !script->fun->getType(cx)->hasAnyFlags(types::OBJECT_FLAG_CREATED_ARGUMENTS)) {
                frame.push(MagicValue(JS_LAZY_ARGUMENTS));
            } else {
                jsop_arguments(REJOIN_FALLTHROUGH);
                pushSyncedEntry(0);
            }
          END_CASE(JSOP_ARGUMENTS)

          BEGIN_CASE(JSOP_FORARG)
          {
            uint32 arg = GET_SLOTNO(PC);
            iterNext();
            frame.storeArg(arg, true);
            frame.pop();
            updateVarType();
          }
          END_CASE(JSOP_FORARG)

          BEGIN_CASE(JSOP_FORLOCAL)
          {
            uint32 slot = GET_SLOTNO(PC);
            iterNext();
            frame.storeLocal(slot, true);
            frame.pop();
            updateVarType();
          }
          END_CASE(JSOP_FORLOCAL)

          BEGIN_CASE(JSOP_DUP)
            frame.dup();
          END_CASE(JSOP_DUP)

          BEGIN_CASE(JSOP_DUP2)
            frame.dup2();
          END_CASE(JSOP_DUP2)

          BEGIN_CASE(JSOP_BITOR)
          BEGIN_CASE(JSOP_BITXOR)
          BEGIN_CASE(JSOP_BITAND)
            jsop_bitop(op);
          END_CASE(JSOP_BITAND)

          BEGIN_CASE(JSOP_LT)
          BEGIN_CASE(JSOP_LE)
          BEGIN_CASE(JSOP_GT)
          BEGIN_CASE(JSOP_GE)
          BEGIN_CASE(JSOP_EQ)
          BEGIN_CASE(JSOP_NE)
          {
            /* Detect fusions. */
            jsbytecode *next = &PC[JSOP_GE_LENGTH];
            JSOp fused = JSOp(*next);
            if ((fused != JSOP_IFEQ && fused != JSOP_IFNE) || analysis->jumpTarget(next))
                fused = JSOP_NOP;

            /* Get jump target, if any. */
            jsbytecode *target = NULL;
            if (fused != JSOP_NOP) {
                target = next + GET_JUMP_OFFSET(next);
                fixDoubleTypes(target);
            }

            BoolStub stub = NULL;
            switch (op) {
              case JSOP_LT:
                stub = stubs::LessThan;
                break;
              case JSOP_LE:
                stub = stubs::LessEqual;
                break;
              case JSOP_GT:
                stub = stubs::GreaterThan;
                break;
              case JSOP_GE:
                stub = stubs::GreaterEqual;
                break;
              case JSOP_EQ:
                stub = stubs::Equal;
                break;
              case JSOP_NE:
                stub = stubs::NotEqual;
                break;
              default:
                JS_NOT_REACHED("WAT");
                break;
            }

            /*
             * We need to ensure in the target case that we always rejoin
             * before the rval test. In the non-target case we will rejoin
             * correctly after the op finishes.
             */

            FrameEntry *rhs = frame.peek(-1);
            FrameEntry *lhs = frame.peek(-2);

            /* Check for easy cases that the parser does not constant fold. */
            if (lhs->isConstant() && rhs->isConstant()) {
                /* Primitives can be trivially constant folded. */
                const Value &lv = lhs->getValue();
                const Value &rv = rhs->getValue();

                if (lv.isPrimitive() && rv.isPrimitive()) {
                    bool result = compareTwoValues(cx, op, lv, rv);

                    frame.pop();
                    frame.pop();

                    if (!target) {
                        frame.push(Value(BooleanValue(result)));
                    } else {
                        if (fused == JSOP_IFEQ)
                            result = !result;
                        if (!constantFoldBranch(target, result))
                            return Compile_Error;
                    }
                } else {
                    if (!emitStubCmpOp(stub, target, fused))
                        return Compile_Error;
                }
            } else {
                /* Anything else should go through the fast path generator. */
                if (!jsop_relational(op, stub, target, fused))
                    return Compile_Error;
            }

            /* Advance PC manually. */
            JS_STATIC_ASSERT(JSOP_LT_LENGTH == JSOP_GE_LENGTH);
            JS_STATIC_ASSERT(JSOP_LE_LENGTH == JSOP_GE_LENGTH);
            JS_STATIC_ASSERT(JSOP_GT_LENGTH == JSOP_GE_LENGTH);
            JS_STATIC_ASSERT(JSOP_EQ_LENGTH == JSOP_GE_LENGTH);
            JS_STATIC_ASSERT(JSOP_NE_LENGTH == JSOP_GE_LENGTH);

            PC += JSOP_GE_LENGTH;
            if (fused != JSOP_NOP) {
                SPEW_OPCODE();
                PC += JSOP_IFNE_LENGTH;
            }
            break;
          }
          END_CASE(JSOP_GE)

          BEGIN_CASE(JSOP_LSH)
            jsop_bitop(op);
          END_CASE(JSOP_LSH)

          BEGIN_CASE(JSOP_RSH)
            jsop_bitop(op);
          END_CASE(JSOP_RSH)

          BEGIN_CASE(JSOP_URSH)
            jsop_bitop(op);
          END_CASE(JSOP_URSH)

          BEGIN_CASE(JSOP_ADD)
            if (!jsop_binary(op, stubs::Add, knownPushedType(0), pushedTypeSet(0)))
                return Compile_Retry;
          END_CASE(JSOP_ADD)

          BEGIN_CASE(JSOP_SUB)
            if (!jsop_binary(op, stubs::Sub, knownPushedType(0), pushedTypeSet(0)))
                return Compile_Retry;
          END_CASE(JSOP_SUB)

          BEGIN_CASE(JSOP_MUL)
            if (!jsop_binary(op, stubs::Mul, knownPushedType(0), pushedTypeSet(0)))
                return Compile_Retry;
          END_CASE(JSOP_MUL)

          BEGIN_CASE(JSOP_DIV)
            if (!jsop_binary(op, stubs::Div, knownPushedType(0), pushedTypeSet(0)))
                return Compile_Retry;
          END_CASE(JSOP_DIV)

          BEGIN_CASE(JSOP_MOD)
            if (!jsop_mod())
                return Compile_Retry;
          END_CASE(JSOP_MOD)

          BEGIN_CASE(JSOP_NOT)
            jsop_not();
          END_CASE(JSOP_NOT)

          BEGIN_CASE(JSOP_BITNOT)
          {
            FrameEntry *top = frame.peek(-1);
            if (top->isConstant() && top->getValue().isPrimitive()) {
                int32_t i;
                JS_ALWAYS_TRUE(ValueToECMAInt32(cx, top->getValue(), &i));
                i = ~i;
                frame.pop();
                frame.push(Int32Value(i));
            } else {
                jsop_bitnot();
            }
          }
          END_CASE(JSOP_BITNOT)

          BEGIN_CASE(JSOP_NEG)
          {
            FrameEntry *top = frame.peek(-1);
            if (top->isConstant() && top->getValue().isPrimitive()) {
                double d;
                JS_ALWAYS_TRUE(ToNumber(cx, top->getValue(), &d));
                d = -d;
                Value v = NumberValue(d);

                /* Watch for overflow in constant propagation. */
                types::TypeSet *pushed = pushedTypeSet(0);
                if (!v.isInt32() && pushed && !pushed->hasType(types::Type::DoubleType())) {
                    script->types.monitorOverflow(cx, PC);
                    return Compile_Retry;
                }

                frame.pop();
                frame.push(v);
            } else {
                jsop_neg();
            }
          }
          END_CASE(JSOP_NEG)

          BEGIN_CASE(JSOP_POS)
            jsop_pos();
          END_CASE(JSOP_POS)

          BEGIN_CASE(JSOP_DELNAME)
          {
            uint32 index = fullAtomIndex(PC);
            JSAtom *atom = script->getAtom(index);

            prepareStubCall(Uses(0));
            masm.move(ImmPtr(atom), Registers::ArgReg1);
            INLINE_STUBCALL(stubs::DelName, REJOIN_FALLTHROUGH);
            pushSyncedEntry(0);
          }
          END_CASE(JSOP_DELNAME)

          BEGIN_CASE(JSOP_DELPROP)
          {
            uint32 index = fullAtomIndex(PC);
            JSAtom *atom = script->getAtom(index);

            prepareStubCall(Uses(1));
            masm.move(ImmPtr(atom), Registers::ArgReg1);
            INLINE_STUBCALL(STRICT_VARIANT(stubs::DelProp), REJOIN_FALLTHROUGH);
            frame.pop();
            pushSyncedEntry(0);
          }
          END_CASE(JSOP_DELPROP) 

          BEGIN_CASE(JSOP_DELELEM)
          {
            prepareStubCall(Uses(2));
            INLINE_STUBCALL(STRICT_VARIANT(stubs::DelElem), REJOIN_FALLTHROUGH);
            frame.popn(2);
            pushSyncedEntry(0);
          }
          END_CASE(JSOP_DELELEM)

          BEGIN_CASE(JSOP_TYPEOF)
          BEGIN_CASE(JSOP_TYPEOFEXPR)
            jsop_typeof();
          END_CASE(JSOP_TYPEOF)

          BEGIN_CASE(JSOP_VOID)
            frame.pop();
            frame.push(UndefinedValue());
          END_CASE(JSOP_VOID)

          BEGIN_CASE(JSOP_INCNAME)
          {
            CompileStatus status = jsop_nameinc(op, STRICT_VARIANT(stubs::IncName), fullAtomIndex(PC));
            if (status != Compile_Okay)
                return status;
          }
          END_CASE(JSOP_INCNAME)

          BEGIN_CASE(JSOP_INCGNAME)
            if (!jsop_gnameinc(op, STRICT_VARIANT(stubs::IncGlobalName), fullAtomIndex(PC)))
                return Compile_Retry;
          END_CASE(JSOP_INCGNAME)

          BEGIN_CASE(JSOP_INCPROP)
          {
            CompileStatus status = jsop_propinc(op, STRICT_VARIANT(stubs::IncProp), fullAtomIndex(PC));
            if (status != Compile_Okay)
                return status;
          }
          END_CASE(JSOP_INCPROP)

          BEGIN_CASE(JSOP_INCELEM)
            jsop_eleminc(op, STRICT_VARIANT(stubs::IncElem));
          END_CASE(JSOP_INCELEM)

          BEGIN_CASE(JSOP_DECNAME)
          {
            CompileStatus status = jsop_nameinc(op, STRICT_VARIANT(stubs::DecName), fullAtomIndex(PC));
            if (status != Compile_Okay)
                return status;
          }
          END_CASE(JSOP_DECNAME)

          BEGIN_CASE(JSOP_DECGNAME)
            if (!jsop_gnameinc(op, STRICT_VARIANT(stubs::DecGlobalName), fullAtomIndex(PC)))
                return Compile_Retry;
          END_CASE(JSOP_DECGNAME)

          BEGIN_CASE(JSOP_DECPROP)
          {
            CompileStatus status = jsop_propinc(op, STRICT_VARIANT(stubs::DecProp), fullAtomIndex(PC));
            if (status != Compile_Okay)
                return status;
          }
          END_CASE(JSOP_DECPROP)

          BEGIN_CASE(JSOP_DECELEM)
            jsop_eleminc(op, STRICT_VARIANT(stubs::DecElem));
          END_CASE(JSOP_DECELEM)

          BEGIN_CASE(JSOP_NAMEINC)
          {
            CompileStatus status = jsop_nameinc(op, STRICT_VARIANT(stubs::NameInc), fullAtomIndex(PC));
            if (status != Compile_Okay)
                return status;
          }
          END_CASE(JSOP_NAMEINC)

          BEGIN_CASE(JSOP_GNAMEINC)
            if (!jsop_gnameinc(op, STRICT_VARIANT(stubs::GlobalNameInc), fullAtomIndex(PC)))
                return Compile_Retry;
          END_CASE(JSOP_GNAMEINC)

          BEGIN_CASE(JSOP_PROPINC)
          {
            CompileStatus status = jsop_propinc(op, STRICT_VARIANT(stubs::PropInc), fullAtomIndex(PC));
            if (status != Compile_Okay)
                return status;
          }
          END_CASE(JSOP_PROPINC)

          BEGIN_CASE(JSOP_ELEMINC)
            jsop_eleminc(op, STRICT_VARIANT(stubs::ElemInc));
          END_CASE(JSOP_ELEMINC)

          BEGIN_CASE(JSOP_NAMEDEC)
          {
            CompileStatus status = jsop_nameinc(op, STRICT_VARIANT(stubs::NameDec), fullAtomIndex(PC));
            if (status != Compile_Okay)
                return status;
          }
          END_CASE(JSOP_NAMEDEC)

          BEGIN_CASE(JSOP_GNAMEDEC)
            if (!jsop_gnameinc(op, STRICT_VARIANT(stubs::GlobalNameDec), fullAtomIndex(PC)))
                return Compile_Retry;
          END_CASE(JSOP_GNAMEDEC)

          BEGIN_CASE(JSOP_PROPDEC)
          {
            CompileStatus status = jsop_propinc(op, STRICT_VARIANT(stubs::PropDec), fullAtomIndex(PC));
            if (status != Compile_Okay)
                return status;
          }
          END_CASE(JSOP_PROPDEC)

          BEGIN_CASE(JSOP_ELEMDEC)
            jsop_eleminc(op, STRICT_VARIANT(stubs::ElemDec));
          END_CASE(JSOP_ELEMDEC)

          BEGIN_CASE(JSOP_GETPROP)
          BEGIN_CASE(JSOP_LENGTH)
            if (!jsop_getprop(script->getAtom(fullAtomIndex(PC)), knownPushedType(0)))
                return Compile_Error;
          END_CASE(JSOP_GETPROP)

          BEGIN_CASE(JSOP_GETELEM)
            if (!jsop_getelem(false))
                return Compile_Error;
          END_CASE(JSOP_GETELEM)

          BEGIN_CASE(JSOP_SETELEM)
          BEGIN_CASE(JSOP_SETHOLE)
          {
            jsbytecode *next = &PC[JSOP_SETELEM_LENGTH];
            bool pop = (JSOp(*next) == JSOP_POP && !analysis->jumpTarget(next));
            if (!jsop_setelem(pop))
                return Compile_Error;
          }
          END_CASE(JSOP_SETELEM);

          BEGIN_CASE(JSOP_EVAL)
          {
            JaegerSpew(JSpew_Insns, " --- EVAL --- \n");
            emitEval(GET_ARGC(PC));
            JaegerSpew(JSpew_Insns, " --- END EVAL --- \n");
          }
          END_CASE(JSOP_EVAL)

          BEGIN_CASE(JSOP_CALL)
          BEGIN_CASE(JSOP_NEW)
          BEGIN_CASE(JSOP_FUNAPPLY)
          BEGIN_CASE(JSOP_FUNCALL)
          {
            bool callingNew = (op == JSOP_NEW);

            bool done = false;
            if (op == JSOP_CALL && !monitored(PC)) {
                CompileStatus status = inlineNativeFunction(GET_ARGC(PC), callingNew);
                if (status == Compile_Okay)
                    done = true;
                else if (status != Compile_InlineAbort)
                    return status;
            }
            if (!done && inlining()) {
                CompileStatus status = inlineScriptedFunction(GET_ARGC(PC), callingNew);
                if (status == Compile_Okay)
                    done = true;
                else if (status != Compile_InlineAbort)
                    return status;
            }

            FrameSize frameSize;
            frameSize.initStatic(frame.totalDepth(), GET_ARGC(PC));

            if (!done) {
                JaegerSpew(JSpew_Insns, " --- SCRIPTED CALL --- \n");
                inlineCallHelper(GET_ARGC(PC), callingNew, frameSize);
                JaegerSpew(JSpew_Insns, " --- END SCRIPTED CALL --- \n");
            }
          }
          END_CASE(JSOP_CALL)

          BEGIN_CASE(JSOP_NAME)
          {
            JSAtom *atom = script->getAtom(fullAtomIndex(PC));
            jsop_name(atom, knownPushedType(0), false);
            frame.extra(frame.peek(-1)).name = atom;
          }
          END_CASE(JSOP_NAME)

          BEGIN_CASE(JSOP_CALLNAME)
          {
            JSAtom *atom = script->getAtom(fullAtomIndex(PC));
            jsop_name(atom, knownPushedType(0), true);
            frame.extra(frame.peek(-2)).name = atom;
          }
          END_CASE(JSOP_CALLNAME)

          BEGIN_CASE(JSOP_DOUBLE)
          {
            uint32 index = fullAtomIndex(PC);
            double d = script->getConst(index).toDouble();
            frame.push(Value(DoubleValue(d)));
          }
          END_CASE(JSOP_DOUBLE)

          BEGIN_CASE(JSOP_STRING)
            frame.push(StringValue(script->getAtom(fullAtomIndex(PC))));
          END_CASE(JSOP_STRING)

          BEGIN_CASE(JSOP_ZERO)
            frame.push(Valueify(JSVAL_ZERO));
          END_CASE(JSOP_ZERO)

          BEGIN_CASE(JSOP_ONE)
            frame.push(Valueify(JSVAL_ONE));
          END_CASE(JSOP_ONE)

          BEGIN_CASE(JSOP_NULL)
            frame.push(NullValue());
          END_CASE(JSOP_NULL)

          BEGIN_CASE(JSOP_THIS)
            jsop_this();
          END_CASE(JSOP_THIS)

          BEGIN_CASE(JSOP_FALSE)
            frame.push(Value(BooleanValue(false)));
          END_CASE(JSOP_FALSE)

          BEGIN_CASE(JSOP_TRUE)
            frame.push(Value(BooleanValue(true)));
          END_CASE(JSOP_TRUE)

          BEGIN_CASE(JSOP_OR)
          BEGIN_CASE(JSOP_AND)
          {
            jsbytecode *target = PC + GET_JUMP_OFFSET(PC);
            fixDoubleTypes(target);
            if (!jsop_andor(op, target))
                return Compile_Error;
          }
          END_CASE(JSOP_AND)

          BEGIN_CASE(JSOP_TABLESWITCH)
            /*
             * Note: there is no need to syncForBranch for the various targets of
             * switch statement. The liveness analysis has already marked these as
             * allocated with no registers in use. There is also no need to fix
             * double types, as we don't track types of slots in scripts with
             * switch statements (could be fixed).
             */
#if defined JS_CPU_ARM /* Need to implement jump(BaseIndex) for ARM */
            frame.syncAndKillEverything();
            masm.move(ImmPtr(PC), Registers::ArgReg1);

            /* prepareStubCall() is not needed due to syncAndForgetEverything() */
            INLINE_STUBCALL(stubs::TableSwitch, REJOIN_NONE);
            frame.pop();

            masm.jump(Registers::ReturnReg);
#else
            if (!jsop_tableswitch(PC))
                return Compile_Error;
#endif
            PC += js_GetVariableBytecodeLength(PC);
            break;
          END_CASE(JSOP_TABLESWITCH)

          BEGIN_CASE(JSOP_LOOKUPSWITCH)
            frame.syncAndForgetEverything();
            masm.move(ImmPtr(PC), Registers::ArgReg1);

            /* prepareStubCall() is not needed due to syncAndForgetEverything() */
            INLINE_STUBCALL(stubs::LookupSwitch, REJOIN_NONE);
            frame.pop();

            masm.jump(Registers::ReturnReg);
            PC += js_GetVariableBytecodeLength(PC);
            break;
          END_CASE(JSOP_LOOKUPSWITCH)

          BEGIN_CASE(JSOP_CASE)
            // X Y

            frame.dupAt(-2);
            // X Y X

            jsop_stricteq(JSOP_STRICTEQ);
            // X cond

            if (!jsop_ifneq(JSOP_IFNE, PC + GET_JUMP_OFFSET(PC)))
                return Compile_Error;
          END_CASE(JSOP_CASE)

          BEGIN_CASE(JSOP_STRICTEQ)
            jsop_stricteq(op);
          END_CASE(JSOP_STRICTEQ)

          BEGIN_CASE(JSOP_STRICTNE)
            jsop_stricteq(op);
          END_CASE(JSOP_STRICTNE)

          BEGIN_CASE(JSOP_ITER)
            if (!iter(PC[1]))
                return Compile_Error;
          END_CASE(JSOP_ITER)

          BEGIN_CASE(JSOP_MOREITER)
          {
            /* At the byte level, this is always fused with IFNE or IFNEX. */
            jsbytecode *target = &PC[JSOP_MOREITER_LENGTH];
            JSOp next = JSOp(*target);
            JS_ASSERT(next == JSOP_IFNE || next == JSOP_IFNEX);

            target += (next == JSOP_IFNE)
                      ? GET_JUMP_OFFSET(target)
                      : GET_JUMPX_OFFSET(target);

            fixDoubleTypes(target);
            if (!iterMore(target))
                return Compile_Error;
            PC += JSOP_MOREITER_LENGTH;
            PC += js_CodeSpec[next].length;
            break;
          }
          END_CASE(JSOP_MOREITER)

          BEGIN_CASE(JSOP_ENDITER)
            iterEnd();
          END_CASE(JSOP_ENDITER)

          BEGIN_CASE(JSOP_POP)
            frame.pop();
          END_CASE(JSOP_POP)

          BEGIN_CASE(JSOP_GETARG)
          {
            restoreVarType();
            uint32 arg = GET_SLOTNO(PC);
            frame.pushArg(arg);
          }
          END_CASE(JSOP_GETARG)

          BEGIN_CASE(JSOP_CALLARG)
          {
            restoreVarType();
            uint32 arg = GET_SLOTNO(PC);
            if (JSObject *singleton = pushedSingleton(0))
                frame.push(ObjectValue(*singleton));
            else
                frame.pushArg(arg);
            frame.push(UndefinedValue());
          }
          END_CASE(JSOP_GETARG)

          BEGIN_CASE(JSOP_BINDGNAME)
            jsop_bindgname();
          END_CASE(JSOP_BINDGNAME)

          BEGIN_CASE(JSOP_SETARG)
          {
            jsbytecode *next = &PC[JSOP_SETARG_LENGTH];
            bool pop = JSOp(*next) == JSOP_POP && !analysis->jumpTarget(next);
            frame.storeArg(GET_SLOTNO(PC), pop);
            updateVarType();

            if (pop) {
                frame.pop();
                PC += JSOP_SETARG_LENGTH + JSOP_POP_LENGTH;
                break;
            }
          }
          END_CASE(JSOP_SETARG)

          BEGIN_CASE(JSOP_GETLOCAL)
          {
            /*
             * Update the var type unless we are about to pop the variable.
             * Sync is not guaranteed for types of dead locals, and GETLOCAL
             * followed by POP is not regarded as a use of the variable.
             */
            jsbytecode *next = &PC[JSOP_GETLOCAL_LENGTH];
            if (JSOp(*next) != JSOP_POP || analysis->jumpTarget(next))
                restoreVarType();
            uint32 slot = GET_SLOTNO(PC);
            frame.pushLocal(slot);
          }
          END_CASE(JSOP_GETLOCAL)

          BEGIN_CASE(JSOP_SETLOCAL)
          {
            jsbytecode *next = &PC[JSOP_SETLOCAL_LENGTH];
            bool pop = JSOp(*next) == JSOP_POP && !analysis->jumpTarget(next);
            frame.storeLocal(GET_SLOTNO(PC), pop);
            updateVarType();

            if (pop) {
                frame.pop();
                PC += JSOP_SETLOCAL_LENGTH + JSOP_POP_LENGTH;
                break;
            }
          }
          END_CASE(JSOP_SETLOCAL)

          BEGIN_CASE(JSOP_SETLOCALPOP)
          {
            uint32 slot = GET_SLOTNO(PC);
            frame.storeLocal(slot, true);
            frame.pop();
            updateVarType();
          }
          END_CASE(JSOP_SETLOCALPOP)

          BEGIN_CASE(JSOP_UINT16)
            frame.push(Value(Int32Value((int32_t) GET_UINT16(PC))));
          END_CASE(JSOP_UINT16)

          BEGIN_CASE(JSOP_NEWINIT)
            if (!jsop_newinit())
                return Compile_Error;
          END_CASE(JSOP_NEWINIT)

          BEGIN_CASE(JSOP_NEWARRAY)
            if (!jsop_newinit())
                return Compile_Error;
          END_CASE(JSOP_NEWARRAY)

          BEGIN_CASE(JSOP_NEWOBJECT)
            if (!jsop_newinit())
                return Compile_Error;
          END_CASE(JSOP_NEWOBJECT)

          BEGIN_CASE(JSOP_ENDINIT)
          END_CASE(JSOP_ENDINIT)

          BEGIN_CASE(JSOP_INITMETHOD)
            jsop_initmethod();
            frame.pop();
          END_CASE(JSOP_INITMETHOD)

          BEGIN_CASE(JSOP_INITPROP)
            jsop_initprop();
            frame.pop();
          END_CASE(JSOP_INITPROP)

          BEGIN_CASE(JSOP_INITELEM)
            jsop_initelem();
            frame.popn(2);
          END_CASE(JSOP_INITELEM)

          BEGIN_CASE(JSOP_INCARG)
          BEGIN_CASE(JSOP_DECARG)
          BEGIN_CASE(JSOP_ARGINC)
          BEGIN_CASE(JSOP_ARGDEC)
            if (!jsop_arginc(op, GET_SLOTNO(PC)))
                return Compile_Retry;
          END_CASE(JSOP_ARGDEC)

          BEGIN_CASE(JSOP_INCLOCAL)
          BEGIN_CASE(JSOP_DECLOCAL)
          BEGIN_CASE(JSOP_LOCALINC)
          BEGIN_CASE(JSOP_LOCALDEC)
            if (!jsop_localinc(op, GET_SLOTNO(PC)))
                return Compile_Retry;
          END_CASE(JSOP_LOCALDEC)

          BEGIN_CASE(JSOP_FORNAME)
            jsop_forname(script->getAtom(fullAtomIndex(PC)));
          END_CASE(JSOP_FORNAME)

          BEGIN_CASE(JSOP_FORGNAME)
            jsop_forgname(script->getAtom(fullAtomIndex(PC)));
          END_CASE(JSOP_FORGNAME)

          BEGIN_CASE(JSOP_FORPROP)
            jsop_forprop(script->getAtom(fullAtomIndex(PC)));
          END_CASE(JSOP_FORPROP)

          BEGIN_CASE(JSOP_FORELEM)
            // This opcode is for the decompiler; it is succeeded by an
            // ENUMELEM, which performs the actual array store.
            iterNext();
          END_CASE(JSOP_FORELEM)

          BEGIN_CASE(JSOP_BINDNAME)
            jsop_bindname(script->getAtom(fullAtomIndex(PC)), true);
          END_CASE(JSOP_BINDNAME)

          BEGIN_CASE(JSOP_SETPROP)
          {
            jsbytecode *next = &PC[JSOP_SETPROP_LENGTH];
            bool pop = JSOp(*next) == JSOP_POP && !analysis->jumpTarget(next);
            if (!jsop_setprop(script->getAtom(fullAtomIndex(PC)), true, pop))
                return Compile_Error;
          }
          END_CASE(JSOP_SETPROP)

          BEGIN_CASE(JSOP_SETNAME)
          BEGIN_CASE(JSOP_SETMETHOD)
          {
            jsbytecode *next = &PC[JSOP_SETNAME_LENGTH];
            bool pop = JSOp(*next) == JSOP_POP && !analysis->jumpTarget(next);
            if (!jsop_setprop(script->getAtom(fullAtomIndex(PC)), true, pop))
                return Compile_Error;
          }
          END_CASE(JSOP_SETNAME)

          BEGIN_CASE(JSOP_THROW)
            prepareStubCall(Uses(1));
            INLINE_STUBCALL(stubs::Throw, REJOIN_NONE);
            frame.pop();
          END_CASE(JSOP_THROW)

          BEGIN_CASE(JSOP_IN)
          {
            prepareStubCall(Uses(2));
            INLINE_STUBCALL(stubs::In, REJOIN_PUSH_BOOLEAN);
            frame.popn(2);
            frame.takeReg(Registers::ReturnReg);
            frame.pushTypedPayload(JSVAL_TYPE_BOOLEAN, Registers::ReturnReg);
          }
          END_CASE(JSOP_IN)

          BEGIN_CASE(JSOP_INSTANCEOF)
            if (!jsop_instanceof())
                return Compile_Error;
          END_CASE(JSOP_INSTANCEOF)

          BEGIN_CASE(JSOP_EXCEPTION)
          {
            prepareStubCall(Uses(0));
            INLINE_STUBCALL(stubs::Exception, REJOIN_FALLTHROUGH);
            frame.pushSynced(JSVAL_TYPE_UNKNOWN);
          }
          END_CASE(JSOP_EXCEPTION)

          BEGIN_CASE(JSOP_LINENO)
          END_CASE(JSOP_LINENO)

          BEGIN_CASE(JSOP_ENUMELEM)
            // Normally, SETELEM transforms the stack
            //  from: OBJ ID VALUE
            //  to:   VALUE
            //
            // Here, the stack transition is
            //  from: VALUE OBJ ID
            //  to:
            // So we make the stack look like a SETELEM, and re-use it.

            // Before: VALUE OBJ ID
            // After:  VALUE OBJ ID VALUE
            frame.dupAt(-3);

            // Before: VALUE OBJ ID VALUE
            // After:  VALUE VALUE
            if (!jsop_setelem(true))
                return Compile_Error;

            // Before: VALUE VALUE
            // After:
            frame.popn(2);
          END_CASE(JSOP_ENUMELEM)

          BEGIN_CASE(JSOP_BLOCKCHAIN)
          END_CASE(JSOP_BLOCKCHAIN)

          BEGIN_CASE(JSOP_NULLBLOCKCHAIN)
          END_CASE(JSOP_NULLBLOCKCHAIN)

          BEGIN_CASE(JSOP_CONDSWITCH)
            /* No-op for the decompiler. */
          END_CASE(JSOP_CONDSWITCH)

          BEGIN_CASE(JSOP_DEFFUN)
          {
            uint32 index = fullAtomIndex(PC);
            JSFunction *innerFun = script->getFunction(index);

            prepareStubCall(Uses(0));
            masm.move(ImmPtr(innerFun), Registers::ArgReg1);
            INLINE_STUBCALL(STRICT_VARIANT(stubs::DefFun), REJOIN_FALLTHROUGH);
          }
          END_CASE(JSOP_DEFFUN)

          BEGIN_CASE(JSOP_DEFVAR)
          BEGIN_CASE(JSOP_DEFCONST)
          {
            uint32 index = fullAtomIndex(PC);
            JSAtom *atom = script->getAtom(index);

            prepareStubCall(Uses(0));
            masm.move(ImmPtr(atom), Registers::ArgReg1);
            INLINE_STUBCALL(stubs::DefVarOrConst, REJOIN_FALLTHROUGH);
          }
          END_CASE(JSOP_DEFVAR)

          BEGIN_CASE(JSOP_SETCONST)
          {
            uint32 index = fullAtomIndex(PC);
            JSAtom *atom = script->getAtom(index);

            prepareStubCall(Uses(1));
            masm.move(ImmPtr(atom), Registers::ArgReg1);
            INLINE_STUBCALL(stubs::SetConst, REJOIN_FALLTHROUGH);
          }
          END_CASE(JSOP_SETCONST)

          BEGIN_CASE(JSOP_DEFLOCALFUN_FC)
          {
            uint32 slot = GET_SLOTNO(PC);
            JSFunction *fun = script->getFunction(fullAtomIndex(&PC[SLOTNO_LEN]));
            prepareStubCall(Uses(frame.frameSlots()));
            masm.move(ImmPtr(fun), Registers::ArgReg1);
            INLINE_STUBCALL(stubs::DefLocalFun_FC, REJOIN_DEFLOCALFUN);
            frame.takeReg(Registers::ReturnReg);
            frame.pushTypedPayload(JSVAL_TYPE_OBJECT, Registers::ReturnReg);
            frame.storeLocal(slot, true);
            frame.pop();
            updateVarType();
          }
          END_CASE(JSOP_DEFLOCALFUN_FC)

          BEGIN_CASE(JSOP_LAMBDA)
          {
            JSFunction *fun = script->getFunction(fullAtomIndex(PC));

            JSObjStubFun stub = stubs::Lambda;
            uint32 uses = 0;

            jsbytecode *pc2 = AdvanceOverBlockchainOp(PC + JSOP_LAMBDA_LENGTH);
            JSOp next = JSOp(*pc2);
            
            if (next == JSOP_INITMETHOD) {
                stub = stubs::LambdaForInit;
            } else if (next == JSOP_SETMETHOD) {
                stub = stubs::LambdaForSet;
                uses = 1;
            } else if (fun->joinable()) {
                if (next == JSOP_CALL) {
                    stub = stubs::LambdaJoinableForCall;
                    uses = frame.frameSlots();
                } else if (next == JSOP_NULL) {
                    stub = stubs::LambdaJoinableForNull;
                }
            }

            prepareStubCall(Uses(uses));
            masm.move(ImmPtr(fun), Registers::ArgReg1);

            if (stub == stubs::Lambda) {
                INLINE_STUBCALL(stub, REJOIN_PUSH_OBJECT);
            } else {
                jsbytecode *savedPC = PC;
                PC = pc2;
                INLINE_STUBCALL(stub, REJOIN_PUSH_OBJECT);
                PC = savedPC;
            }

            frame.takeReg(Registers::ReturnReg);
            frame.pushTypedPayload(JSVAL_TYPE_OBJECT, Registers::ReturnReg);
          }
          END_CASE(JSOP_LAMBDA)

          BEGIN_CASE(JSOP_TRY)
            frame.syncAndForgetEverything();
          END_CASE(JSOP_TRY)

          BEGIN_CASE(JSOP_GETFCSLOT)
          BEGIN_CASE(JSOP_CALLFCSLOT)
          {
            uintN index = GET_UINT16(PC);

            // Load the callee's payload into a register.
            frame.pushCallee();
            RegisterID reg = frame.copyDataIntoReg(frame.peek(-1));
            frame.pop();

            // obj->getFlatClosureUpvars()
            Address upvarAddress(reg, JSObject::getFlatClosureUpvarsOffset());
            masm.loadPrivate(upvarAddress, reg);
            // push ((Value *) reg)[index]
            frame.freeReg(reg);
            frame.push(Address(reg, index * sizeof(Value)), knownPushedType(0));
            if (op == JSOP_CALLFCSLOT)
                frame.push(UndefinedValue());
          }
          END_CASE(JSOP_CALLFCSLOT)

          BEGIN_CASE(JSOP_ARGSUB)
          {
            prepareStubCall(Uses(0));
            masm.move(Imm32(GET_ARGNO(PC)), Registers::ArgReg1);
            INLINE_STUBCALL(stubs::ArgSub, REJOIN_FALLTHROUGH);
            pushSyncedEntry(0);
          }
          END_CASE(JSOP_ARGSUB)

          BEGIN_CASE(JSOP_ARGCNT)
          {
            prepareStubCall(Uses(0));
            INLINE_STUBCALL(stubs::ArgCnt, REJOIN_FALLTHROUGH);
            pushSyncedEntry(0);
          }
          END_CASE(JSOP_ARGCNT)

          BEGIN_CASE(JSOP_DEFLOCALFUN)
          {
            uint32 slot = GET_SLOTNO(PC);
            JSFunction *fun = script->getFunction(fullAtomIndex(&PC[SLOTNO_LEN]));
            prepareStubCall(Uses(0));
            masm.move(ImmPtr(fun), Registers::ArgReg1);
            INLINE_STUBCALL(stubs::DefLocalFun, REJOIN_DEFLOCALFUN);
            frame.takeReg(Registers::ReturnReg);
            frame.pushTypedPayload(JSVAL_TYPE_OBJECT, Registers::ReturnReg);
            frame.storeLocal(slot, true);
            frame.pop();
            updateVarType();
          }
          END_CASE(JSOP_DEFLOCALFUN)

          BEGIN_CASE(JSOP_RETRVAL)
            emitReturn(NULL);
          END_CASE(JSOP_RETRVAL)

          BEGIN_CASE(JSOP_GETGNAME)
          BEGIN_CASE(JSOP_CALLGNAME)
          {
            uint32 index = fullAtomIndex(PC);
            jsop_getgname(index);
            frame.extra(frame.peek(-1)).name = script->getAtom(index);
            if (op == JSOP_CALLGNAME)
                jsop_callgname_epilogue();
          }
          END_CASE(JSOP_GETGNAME)

          BEGIN_CASE(JSOP_SETGNAME)
          {
            jsbytecode *next = &PC[JSOP_SETGNAME_LENGTH];
            bool pop = JSOp(*next) == JSOP_POP && !analysis->jumpTarget(next);
            jsop_setgname(script->getAtom(fullAtomIndex(PC)), true, pop);
          }
          END_CASE(JSOP_SETGNAME)

          BEGIN_CASE(JSOP_REGEXP)
          {
            JSObject *regex = script->getRegExp(fullAtomIndex(PC));
            prepareStubCall(Uses(0));
            masm.move(ImmPtr(regex), Registers::ArgReg1);
            INLINE_STUBCALL(stubs::RegExp, REJOIN_NONE);
            frame.takeReg(Registers::ReturnReg);
            frame.pushTypedPayload(JSVAL_TYPE_OBJECT, Registers::ReturnReg);
          }
          END_CASE(JSOP_REGEXP)

          BEGIN_CASE(JSOP_OBJECT)
          {
            JSObject *object = script->getObject(fullAtomIndex(PC));
            RegisterID reg = frame.allocReg();
            masm.move(ImmPtr(object), reg);
            frame.pushTypedPayload(JSVAL_TYPE_OBJECT, reg);
          }
          END_CASE(JSOP_OBJECT)

          BEGIN_CASE(JSOP_CALLPROP)
            if (!jsop_callprop(script->getAtom(fullAtomIndex(PC))))
                return Compile_Error;
          END_CASE(JSOP_CALLPROP)

          BEGIN_CASE(JSOP_UINT24)
            frame.push(Value(Int32Value((int32_t) GET_UINT24(PC))));
          END_CASE(JSOP_UINT24)

          BEGIN_CASE(JSOP_CALLELEM)
            jsop_getelem(true);
          END_CASE(JSOP_CALLELEM)

          BEGIN_CASE(JSOP_STOP)
            emitReturn(NULL);
            goto done;
          END_CASE(JSOP_STOP)

          BEGIN_CASE(JSOP_GETXPROP)
            if (!jsop_xname(script->getAtom(fullAtomIndex(PC))))
                return Compile_Error;
          END_CASE(JSOP_GETXPROP)

          BEGIN_CASE(JSOP_ENTERBLOCK)
            enterBlock(script->getObject(fullAtomIndex(PC)));
          END_CASE(JSOP_ENTERBLOCK);

          BEGIN_CASE(JSOP_LEAVEBLOCK)
            leaveBlock();
          END_CASE(JSOP_LEAVEBLOCK)

          BEGIN_CASE(JSOP_CALLLOCAL)
          {
            restoreVarType();
            uint32 slot = GET_SLOTNO(PC);
            if (JSObject *singleton = pushedSingleton(0))
                frame.push(ObjectValue(*singleton));
            else
                frame.pushLocal(slot);
            frame.push(UndefinedValue());
          }
          END_CASE(JSOP_CALLLOCAL)

          BEGIN_CASE(JSOP_INT8)
            frame.push(Value(Int32Value(GET_INT8(PC))));
          END_CASE(JSOP_INT8)

          BEGIN_CASE(JSOP_INT32)
            frame.push(Value(Int32Value(GET_INT32(PC))));
          END_CASE(JSOP_INT32)

          BEGIN_CASE(JSOP_HOLE)
            frame.push(MagicValue(JS_ARRAY_HOLE));
          END_CASE(JSOP_HOLE)

          BEGIN_CASE(JSOP_LAMBDA_FC)
          {
            JSFunction *fun = script->getFunction(fullAtomIndex(PC));
            prepareStubCall(Uses(frame.frameSlots()));
            masm.move(ImmPtr(fun), Registers::ArgReg1);
            INLINE_STUBCALL(stubs::FlatLambda, REJOIN_PUSH_OBJECT);
            frame.takeReg(Registers::ReturnReg);
            frame.pushTypedPayload(JSVAL_TYPE_OBJECT, Registers::ReturnReg);
          }
          END_CASE(JSOP_LAMBDA_FC)

          BEGIN_CASE(JSOP_TRACE)
          BEGIN_CASE(JSOP_NOTRACE)
          {
            if (analysis->jumpTarget(PC)) {
                interruptCheckHelper();
                recompileCheckHelper();
            }
          }
          END_CASE(JSOP_TRACE)

          BEGIN_CASE(JSOP_DEBUGGER)
          {
            prepareStubCall(Uses(0));
            masm.move(ImmPtr(PC), Registers::ArgReg1);
            INLINE_STUBCALL(stubs::Debugger, REJOIN_FALLTHROUGH);
          }
          END_CASE(JSOP_DEBUGGER)

          BEGIN_CASE(JSOP_UNBRAND)
            jsop_unbrand();
          END_CASE(JSOP_UNBRAND)

          BEGIN_CASE(JSOP_UNBRANDTHIS)
            jsop_this();
            jsop_unbrand();
            frame.pop();
          END_CASE(JSOP_UNBRANDTHIS)

          BEGIN_CASE(JSOP_GETGLOBAL)
          BEGIN_CASE(JSOP_CALLGLOBAL)
            jsop_getglobal(GET_SLOTNO(PC));
            if (op == JSOP_CALLGLOBAL)
                frame.push(UndefinedValue());
          END_CASE(JSOP_GETGLOBAL)

          default:
           /* Sorry, this opcode isn't implemented yet. */
#ifdef JS_METHODJIT_SPEW
            JaegerSpew(JSpew_Abort, "opcode %s not handled yet (%s line %d)\n", OpcodeNames[op],
                       script->filename, js_PCToLineNumber(cx, script, PC));
#endif
            return Compile_Abort;
        }

    /**********************
     *  END COMPILER OPS  *
     **********************/ 

        if (cx->typeInferenceEnabled() && PC == oldPC + GetBytecodeLength(oldPC)) {
            /*
             * Inform the frame of the type sets for values just pushed. Skip
             * this if we did any opcode fusions, we don't keep track of the
             * associated type sets in such cases.
             */
            unsigned nuses = GetUseCount(script, oldPC - script->code);
            unsigned ndefs = GetDefCount(script, oldPC - script->code);
            for (unsigned i = 0; i < ndefs; i++) {
                FrameEntry *fe = frame.getStack(opinfo->stackDepth - nuses + i);
                if (fe) {
                    /* fe may be NULL for conditionally pushed entries, e.g. JSOP_AND */
                    frame.extra(fe).types = analysis->pushedTypes(oldPC - script->code, i);
                }
            }
        }

        frame.assertValidRegisterState();
    }

  done:
    return Compile_Okay;
}

#undef END_CASE
#undef BEGIN_CASE

JSC::MacroAssembler::Label
mjit::Compiler::labelOf(jsbytecode *pc, uint32 inlineIndex)
{
    ActiveFrame *a = (inlineIndex == uint32(-1)) ? outer : inlineFrames[inlineIndex];
    JS_ASSERT(uint32(pc - a->script->code) < a->script->length);

    uint32 offs = uint32(pc - a->script->code);
    JS_ASSERT(a->jumpMap[offs].isSet());
    return a->jumpMap[offs];
}

uint32
mjit::Compiler::fullAtomIndex(jsbytecode *pc)
{
    return GET_SLOTNO(pc);

    /* If we ever enable INDEXBASE garbage, use this below. */
#if 0
    return GET_SLOTNO(pc) + (atoms - script->atomMap.vector);
#endif
}

bool
mjit::Compiler::knownJump(jsbytecode *pc)
{
    return pc < PC;
}

bool
mjit::Compiler::jumpInScript(Jump j, jsbytecode *pc)
{
    JS_ASSERT(pc >= script->code && uint32(pc - script->code) < script->length);

    if (pc < PC) {
        j.linkTo(a->jumpMap[uint32(pc - script->code)], &masm);
        return true;
    }
    return branchPatches.append(BranchPatch(j, pc, a->inlineIndex));
}

void
mjit::Compiler::jsop_getglobal(uint32 index)
{
    JS_ASSERT(globalObj);
    uint32 slot = script->getGlobalSlot(index);

    JSObject *singleton = pushedSingleton(0);
    if (singleton && !hasTypeBarriers(PC) && !globalObj->getSlot(slot).isUndefined()) {
        frame.push(ObjectValue(*singleton));
        return;
    }

    if (cx->typeInferenceEnabled() && globalObj->isGlobal() &&
        !globalObj->type()->unknownProperties()) {
        Value *value = &globalObj->getSlotRef(slot);
        if (!value->isUndefined()) {
            watchGlobalReallocation();
            RegisterID reg = frame.allocReg();
            masm.move(ImmPtr(value), reg);

            BarrierState barrier = pushAddressMaybeBarrier(Address(reg), knownPushedType(0), true);
            finishBarrier(barrier, REJOIN_GETTER, 0);
            return;
        }
    }

    /*
     * Always add a barrier to check for undefined if the global is currently
     * undefined and won't be immediately popped.
     */
    bool testUndefined = globalObj->getSlot(slot).isUndefined() && !analysis->popGuaranteed(PC);

    RegisterID reg = frame.allocReg();
    Address address = masm.objSlotRef(globalObj, reg, slot);
    BarrierState barrier = pushAddressMaybeBarrier(address, knownPushedType(0), true,
                                                   testUndefined);
    finishBarrier(barrier, REJOIN_GETTER, 0);
}

void
mjit::Compiler::emitFinalReturn(Assembler &masm)
{
    masm.loadPtr(Address(JSFrameReg, StackFrame::offsetOfNcode()), Registers::ReturnReg);
    masm.jump(Registers::ReturnReg);
}

// Emits code to load a return value of the frame into the scripted-ABI
// type & data register pair. If the return value is in fp->rval, then |fe|
// is NULL. Otherwise, |fe| contains the return value.
//
// If reading from fp->rval, |undefined| is loaded optimistically, before
// checking if fp->rval is set in the frame flags and loading that instead.
//
// Otherwise, if |masm| is the inline path, it is loaded as efficiently as
// the FrameState can manage. If |masm| is the OOL path, the value is simply
// loaded from its slot in the frame, since the caller has guaranteed it's
// been synced.
//
void
mjit::Compiler::loadReturnValue(Assembler *masm, FrameEntry *fe)
{
    RegisterID typeReg = JSReturnReg_Type;
    RegisterID dataReg = JSReturnReg_Data;

    if (fe) {
        // If using the OOL assembler, the caller signifies that the |fe| is
        // synced, but not to rely on its register state.
        if (masm != &this->masm) {
            if (fe->isConstant()) {
                stubcc.masm.loadValueAsComponents(fe->getValue(), typeReg, dataReg);
            } else {
                Address rval(frame.addressOf(fe));
                if (fe->isTypeKnown() && !fe->isType(JSVAL_TYPE_DOUBLE)) {
                    stubcc.masm.loadPayload(rval, dataReg);
                    stubcc.masm.move(ImmType(fe->getKnownType()), typeReg);
                } else {
                    stubcc.masm.loadValueAsComponents(rval, typeReg, dataReg);
                }
            }
        } else {
            frame.loadForReturn(fe, typeReg, dataReg, Registers::ReturnReg);
        }
    } else {
         // Load a return value from POPV or SETRVAL into the return registers,
         // otherwise return undefined.
        masm->loadValueAsComponents(UndefinedValue(), typeReg, dataReg);
        if (analysis->usesReturnValue()) {
            Jump rvalClear = masm->branchTest32(Assembler::Zero,
                                               FrameFlagsAddress(),
                                               Imm32(StackFrame::HAS_RVAL));
            Address rvalAddress(JSFrameReg, StackFrame::offsetOfReturnValue());
            masm->loadValueAsComponents(rvalAddress, typeReg, dataReg);
            rvalClear.linkTo(masm->label(), masm);
        }
    }
}

// This ensures that constructor return values are an object. If a non-object
// is returned, either explicitly or implicitly, the newly created object is
// loaded out of the frame. Otherwise, the explicitly returned object is kept.
//
void
mjit::Compiler::fixPrimitiveReturn(Assembler *masm, FrameEntry *fe)
{
    JS_ASSERT(isConstructing);

    bool ool = (masm != &this->masm);
    Address thisv(JSFrameReg, StackFrame::offsetOfThis(script->fun));

    // We can just load |thisv| if either of the following is true:
    //  (1) There is no explicit return value, AND fp->rval is not used.
    //  (2) There is an explicit return value, and it's known to be primitive.
    if ((!fe && !analysis->usesReturnValue()) ||
        (fe && fe->isTypeKnown() && fe->getKnownType() != JSVAL_TYPE_OBJECT))
    {
        if (ool)
            masm->loadValueAsComponents(thisv, JSReturnReg_Type, JSReturnReg_Data);
        else
            frame.loadThisForReturn(JSReturnReg_Type, JSReturnReg_Data, Registers::ReturnReg);
        return;
    }

    // If the type is known to be an object, just load the return value as normal.
    if (fe && fe->isTypeKnown() && fe->getKnownType() == JSVAL_TYPE_OBJECT) {
        loadReturnValue(masm, fe);
        return;
    }

    // There's a return value, and its type is unknown. Test the type and load
    // |thisv| if necessary.
    loadReturnValue(masm, fe);
    Jump j = masm->testObject(Assembler::Equal, JSReturnReg_Type);
    masm->loadValueAsComponents(thisv, JSReturnReg_Type, JSReturnReg_Data);
    j.linkTo(masm->label(), masm);
}

// Loads the return value into the scripted ABI register pair, such that JS
// semantics in constructors are preserved.
//
void
mjit::Compiler::emitReturnValue(Assembler *masm, FrameEntry *fe)
{
    if (isConstructing)
        fixPrimitiveReturn(masm, fe);
    else
        loadReturnValue(masm, fe);
}

void
mjit::Compiler::emitInlineReturnValue(FrameEntry *fe)
{
    JS_ASSERT(!isConstructing && a->needReturnValue);

    if (a->syncReturnValue) {
        /* Needed return value with unknown type, the caller's entry is synced. */
        Address address = frame.addressForInlineReturn();
        if (fe)
            frame.storeTo(fe, address);
        else
            masm.storeValue(UndefinedValue(), address);
        return;
    }

    /*
     * For inlined functions that simply return an entry present in the outer
     * script (e.g. a loop invariant term), mark the copy and propagate it
     * after popping the frame.
     */
    if (!a->exitState && fe && fe->isCopy() && frame.isOuterSlot(fe->backing())) {
        a->returnEntry = fe->backing();
        return;
    }

    if (a->returnValueDouble) {
        JS_ASSERT(fe);
        frame.ensureDouble(fe);
        Registers mask(a->returnSet
                       ? Registers::maskReg(a->returnRegister)
                       : Registers::AvailFPRegs);
        FPRegisterID fpreg;
        if (!fe->isConstant()) {
            fpreg = frame.tempRegInMaskForData(fe, mask.freeMask).fpreg();
            frame.syncAndForgetFe(fe, true);
            frame.takeReg(fpreg);
        } else {
            fpreg = frame.allocReg(mask.freeMask).fpreg();
            masm.slowLoadConstantDouble(fe->getValue().toDouble(), fpreg);
        }
        JS_ASSERT_IF(a->returnSet, fpreg == a->returnRegister.fpreg());
        a->returnRegister = fpreg;
    } else {
        Registers mask(a->returnSet
                       ? Registers::maskReg(a->returnRegister)
                       : Registers::AvailRegs);
        RegisterID reg;
        if (fe && !fe->isConstant()) {
            reg = frame.tempRegInMaskForData(fe, mask.freeMask).reg();
            frame.syncAndForgetFe(fe, true);
            frame.takeReg(reg);
        } else {
            reg = frame.allocReg(mask.freeMask).reg();
            Value val = fe ? fe->getValue() : UndefinedValue();
            masm.loadValuePayload(val, reg);
        }
        JS_ASSERT_IF(a->returnSet, reg == a->returnRegister.reg());
        a->returnRegister = reg;
    }

    a->returnSet = true;
    if (a->exitState)
        a->exitState->setUnassigned(a->returnRegister);
}

void
mjit::Compiler::emitReturn(FrameEntry *fe)
{
    JS_ASSERT_IF(!script->fun, JSOp(*PC) == JSOP_STOP);

    /* Only the top of the stack can be returned. */
    JS_ASSERT_IF(fe, fe == frame.peek(-1));

    if (debugMode() || Probes::callTrackingActive(cx)) {
        prepareStubCall(Uses(0));
        INLINE_STUBCALL(stubs::ScriptDebugEpilogue, REJOIN_RESUME);
    }

    if (a != outer) {
        /*
         * Returning from an inlined script. The checks we do for inlineability
         * and recompilation triggered by args object construction ensure that
         * there can't be an arguments or call object.
         */

        if (a->needReturnValue)
            emitInlineReturnValue(fe);

        if (a->exitState) {
            /*
             * Restore the register state to reflect that at the original call,
             * modulo entries which will be popped once the call finishes and any
             * entry which will be clobbered by the return value register.
             */
            frame.syncForAllocation(a->exitState, true, Uses(0));
        }

        /*
         * Simple tests to see if we are at the end of the script and will
         * fallthrough after the script body finishes, thus won't need to jump.
         */
        bool endOfScript =
            (JSOp(*PC) == JSOP_STOP) ||
            (JSOp(*PC) == JSOP_RETURN &&
             (JSOp(*(PC + JSOP_RETURN_LENGTH)) == JSOP_STOP &&
              !analysis->maybeCode(PC + JSOP_RETURN_LENGTH)));
        if (!endOfScript)
            a->returnJumps->append(masm.jump());

        if (a->returnSet)
            frame.freeReg(a->returnRegister);
        return;
    }

    /*
     * Outside the mjit, activation objects are put by StackSpace::pop*
     * members. For JSOP_RETURN, the interpreter only calls popInlineFrame if
     * fp != entryFrame since the VM protocol is that Invoke/Execute are
     * responsible for pushing/popping the initial frame. The mjit does not
     * perform this branch (by instead using a trampoline at the return address
     * to handle exiting mjit code) and thus always puts activation objects,
     * even on the entry frame. To avoid double-putting, EnterMethodJIT clears
     * out the entry frame's activation objects.
     */
    if (script->fun && script->fun->isHeavyweight()) {
        /* There will always be a call object. */
        prepareStubCall(Uses(fe ? 1 : 0));
        INLINE_STUBCALL(stubs::PutActivationObjects, REJOIN_NONE);
    } else {
        /* if (hasCallObj() || hasArgsObj()) */
        Jump putObjs = masm.branchTest32(Assembler::NonZero,
                                         Address(JSFrameReg, StackFrame::offsetOfFlags()),
                                         Imm32(StackFrame::HAS_CALL_OBJ | StackFrame::HAS_ARGS_OBJ));
        stubcc.linkExit(putObjs, Uses(frame.frameSlots()));

        stubcc.leave();
        OOL_STUBCALL(stubs::PutActivationObjects, REJOIN_NONE);

        emitReturnValue(&stubcc.masm, fe);
        emitFinalReturn(stubcc.masm);
    }

    emitReturnValue(&masm, fe);
    emitFinalReturn(masm);

    /*
     * After we've placed the call object, all tracked state can be
     * thrown away. This will happen anyway because the next live opcode (if
     * any) must have an incoming edge. It's an optimization to throw it away
     * early - the tracker won't be spilled on further exits or join points.
     */
    frame.discardFrame();
}

void
mjit::Compiler::prepareStubCall(Uses uses)
{
    JaegerSpew(JSpew_Insns, " ---- STUB CALL, SYNCING FRAME ---- \n");
    frame.syncAndKill(Registers(Registers::TempAnyRegs), uses);
    JaegerSpew(JSpew_Insns, " ---- FRAME SYNCING DONE ---- \n");
}

JSC::MacroAssembler::Call
mjit::Compiler::emitStubCall(void *ptr, DataLabelPtr *pinline)
{
    JaegerSpew(JSpew_Insns, " ---- CALLING STUB ---- \n");
    Call cl = masm.fallibleVMCall(cx->typeInferenceEnabled(),
                                  ptr, outerPC(), pinline, frame.totalDepth());
    JaegerSpew(JSpew_Insns, " ---- END STUB CALL ---- \n");
    return cl;
}

void
mjit::Compiler::interruptCheckHelper()
{
    /*
     * Bake in and test the address of the interrupt counter for the runtime.
     * This is faster than doing two additional loads for the context's
     * thread data, but will cause this thread to run slower if there are
     * pending interrupts on some other thread.  For non-JS_THREADSAFE builds
     * we can skip this, as there is only one flag to poll.
     */
#ifdef JS_THREADSAFE
    void *interrupt = (void*) &cx->runtime->interruptCounter;
#else
    void *interrupt = (void*) &JS_THREAD_DATA(cx)->interruptFlags;
#endif

#if defined(JS_CPU_X86) || defined(JS_CPU_ARM)
    Jump jump = masm.branch32(Assembler::NotEqual, AbsoluteAddress(interrupt), Imm32(0));
#else
    /* Handle processors that can't load from absolute addresses. */
    RegisterID reg = frame.allocReg();
    masm.move(ImmPtr(interrupt), reg);
    Jump jump = masm.branchTest32(Assembler::NonZero, Address(reg, 0));
    frame.freeReg(reg);
#endif

    stubcc.linkExitDirect(jump, stubcc.masm.label());

    frame.sync(stubcc.masm, Uses(0));
    stubcc.masm.move(ImmPtr(PC), Registers::ArgReg1);
    OOL_STUBCALL(stubs::Interrupt, REJOIN_RESUME);
    stubcc.rejoin(Changes(0));
}

void
mjit::Compiler::recompileCheckHelper()
{
    if (inlining() || debugMode() || !globalObj ||
        !analysis->hasFunctionCalls() || !cx->typeInferenceEnabled()) {
        return;
    }

    size_t *addr = script->addressOfUseCount();
    masm.add32(Imm32(1), AbsoluteAddress(addr));
#if defined(JS_CPU_X86) || defined(JS_CPU_ARM)
    Jump jump = masm.branch32(Assembler::GreaterThanOrEqual, AbsoluteAddress(addr),
                              Imm32(USES_BEFORE_INLINING));
#else
    /* Handle processors that can't load from absolute addresses. */
    RegisterID reg = frame.allocReg();
    masm.move(ImmPtr(addr), reg);
    Jump jump = masm.branch32(Assembler::GreaterThanOrEqual, Address(reg, 0),
                              Imm32(USES_BEFORE_INLINING));
    frame.freeReg(reg);
#endif
    stubcc.linkExit(jump, Uses(0));
    stubcc.leave();

    OOL_STUBCALL(stubs::RecompileForInline, REJOIN_RESUME);
    stubcc.rejoin(Changes(0));
}

void
mjit::Compiler::addReturnSite()
{
    InternalCallSite site(masm.distanceOf(masm.label()), a->inlineIndex, PC,
                          REJOIN_SCRIPTED, false);
    addCallSite(site);
    masm.loadPtr(Address(JSFrameReg, StackFrame::offsetOfPrev()), JSFrameReg);
}

void
mjit::Compiler::emitUncachedCall(uint32 argc, bool callingNew)
{
    CallPatchInfo callPatch;

    RegisterID r0 = Registers::ReturnReg;
    VoidPtrStubUInt32 stub = callingNew ? stubs::UncachedNew : stubs::UncachedCall;

    frame.syncAndKill(Uses(argc + 2));
    prepareStubCall(Uses(argc + 2));
    masm.move(Imm32(argc), Registers::ArgReg1);
    INLINE_STUBCALL(stub, REJOIN_CALL_PROLOGUE);

    Jump notCompiled = masm.branchTestPtr(Assembler::Zero, r0, r0);

    masm.loadPtr(FrameAddress(offsetof(VMFrame, regs.sp)), JSFrameReg);
    callPatch.hasFastNcode = true;
    callPatch.fastNcodePatch =
        masm.storePtrWithPatch(ImmPtr(NULL),
                               Address(JSFrameReg, StackFrame::offsetOfNcode()));

    masm.jump(r0);
    callPatch.joinPoint = masm.label();
    addReturnSite();

    frame.popn(argc + 2);

    frame.takeReg(JSReturnReg_Type);
    frame.takeReg(JSReturnReg_Data);
    frame.pushRegs(JSReturnReg_Type, JSReturnReg_Data, knownPushedType(0));

    BarrierState barrier = testBarrier(JSReturnReg_Type, JSReturnReg_Data,
                                       /* testUndefined = */ false,
                                       /* testReturn = */ true);

    stubcc.linkExitDirect(notCompiled, stubcc.masm.label());
    stubcc.rejoin(Changes(1));
    callPatches.append(callPatch);

    finishBarrier(barrier, REJOIN_FALLTHROUGH, 0);
}

static bool
IsLowerableFunCallOrApply(jsbytecode *pc)
{
#ifdef JS_MONOIC
    return (*pc == JSOP_FUNCALL && GET_ARGC(pc) >= 1) ||
           (*pc == JSOP_FUNAPPLY && GET_ARGC(pc) == 2);
#else
    return false;
#endif
}

void
mjit::Compiler::checkCallApplySpeculation(uint32 callImmArgc, uint32 speculatedArgc,
                                          FrameEntry *origCallee, FrameEntry *origThis,
                                          MaybeRegisterID origCalleeType, RegisterID origCalleeData,
                                          MaybeRegisterID origThisType, RegisterID origThisData,
                                          Jump *uncachedCallSlowRejoin, CallPatchInfo *uncachedCallPatch)
{
    JS_ASSERT(IsLowerableFunCallOrApply(PC));

    /*
     * if (origCallee.isObject() &&
     *     origCallee.toObject().isFunction &&
     *     origCallee.toObject().getFunctionPrivate() == js_fun_{call,apply})
     */
    MaybeJump isObj;
    if (origCalleeType.isSet())
        isObj = masm.testObject(Assembler::NotEqual, origCalleeType.reg());
    Jump isFun = masm.testFunction(Assembler::NotEqual, origCalleeData);
    masm.loadObjPrivate(origCalleeData, origCalleeData);
    Native native = *PC == JSOP_FUNCALL ? js_fun_call : js_fun_apply;
    Jump isNative = masm.branchPtr(Assembler::NotEqual,
                                   Address(origCalleeData, JSFunction::offsetOfNativeOrScript()),
                                   ImmPtr(JS_FUNC_TO_DATA_PTR(void *, native)));

    /*
     * If speculation fails, we can't use the ic, since it is compiled on the
     * assumption that speculation succeeds. Instead, just do an uncached call.
     */
    {
        if (isObj.isSet())
            stubcc.linkExitDirect(isObj.getJump(), stubcc.masm.label());
        stubcc.linkExitDirect(isFun, stubcc.masm.label());
        stubcc.linkExitDirect(isNative, stubcc.masm.label());

        int32 frameDepthAdjust;
        if (applyTricks == LazyArgsObj) {
            OOL_STUBCALL(stubs::Arguments, REJOIN_NONE);
            frameDepthAdjust = +1;
        } else {
            frameDepthAdjust = 0;
        }

        stubcc.masm.move(Imm32(callImmArgc), Registers::ArgReg1);
        JaegerSpew(JSpew_Insns, " ---- BEGIN SLOW CALL CODE ---- \n");
        OOL_STUBCALL_LOCAL_SLOTS(JS_FUNC_TO_DATA_PTR(void *, stubs::SlowCall),
                                 REJOIN_FALLTHROUGH, frame.totalDepth() + frameDepthAdjust);
        JaegerSpew(JSpew_Insns, " ---- END SLOW CALL CODE ---- \n");

        /*
         * inlineCallHelper will link uncachedCallSlowRejoin to the join point
         * at the end of the ic. At that join point, the return value of the
         * call is assumed to be in registers, so load them before jumping.
         */
        JaegerSpew(JSpew_Insns, " ---- BEGIN SLOW RESTORE CODE ---- \n");
        Address rval = frame.addressOf(origCallee);  /* vp[0] == rval */
        if (knownPushedType(0) == JSVAL_TYPE_DOUBLE)
            stubcc.masm.ensureInMemoryDouble(rval);
        stubcc.masm.loadValueAsComponents(rval, JSReturnReg_Type, JSReturnReg_Data);
        *uncachedCallSlowRejoin = stubcc.masm.jump();
        JaegerSpew(JSpew_Insns, " ---- END SLOW RESTORE CODE ---- \n");
    }

    /*
     * For simplicity, we don't statically specialize calls to
     * ic::SplatApplyArgs based on applyTricks. Rather, this state is
     * communicated dynamically through the VMFrame.
     */
    if (*PC == JSOP_FUNAPPLY) {
        masm.store32(Imm32(applyTricks == LazyArgsObj),
                     FrameAddress(offsetof(VMFrame, u.call.lazyArgsObj)));
    }
}

/* This predicate must be called before the current op mutates the FrameState. */
bool
mjit::Compiler::canUseApplyTricks()
{
    JS_ASSERT(*PC == JSOP_ARGUMENTS);
    jsbytecode *nextpc = PC + JSOP_ARGUMENTS_LENGTH;
    return *nextpc == JSOP_FUNAPPLY &&
           IsLowerableFunCallOrApply(nextpc) &&
           !analysis->jumpTarget(nextpc) &&
           !debugMode() && !a->parent;
}

/* See MonoIC.cpp, CallCompiler for more information on call ICs. */
bool
mjit::Compiler::inlineCallHelper(uint32 callImmArgc, bool callingNew, FrameSize &callFrameSize)
{
    /* Check for interrupts on function call */
    interruptCheckHelper();

    int32 speculatedArgc;
    if (applyTricks == LazyArgsObj) {
        frame.pop();
        speculatedArgc = 1;
    } else {
        speculatedArgc = callImmArgc;
    }

    FrameEntry *origCallee = frame.peek(-(speculatedArgc + 2));
    FrameEntry *origThis = frame.peek(-(speculatedArgc + 1));

    /*
     * 'this' does not need to be synced for constructing. :FIXME: is it
     * possible that one of the arguments is directly copying the 'this'
     * entry (something like 'new x.f(x)')?
     */
    if (callingNew)
        frame.discardFe(origThis);

    if (!cx->typeInferenceEnabled()) {
        CompileStatus status = callArrayBuiltin(callImmArgc, callingNew);
        if (status != Compile_InlineAbort)
            return status;
    }

    /*
     * From the presence of JSOP_FUN{CALL,APPLY}, we speculate that we are
     * going to call js_fun_{call,apply}. Normally, this call would go through
     * js::Invoke to ultimately call 'this'. We can do much better by having
     * the callIC cache and call 'this' directly. However, if it turns out that
     * we are not actually calling js_fun_call, the callIC must act as normal.
     *
     * Note: do *NOT* use type information or inline state in any way when
     * deciding whether to lower a CALL or APPLY. The stub calls here store
     * their return values in a different slot, so when recompiling we need
     * to go down the exact same path.
     */
    bool lowerFunCallOrApply = IsLowerableFunCallOrApply(PC);

    bool newType = callingNew && cx->typeInferenceEnabled() && types::UseNewType(cx, script, PC);

#ifdef JS_MONOIC
    if (debugMode() || newType) {
#endif
        if (applyTricks == LazyArgsObj) {
            /* frame.pop() above reset us to pre-JSOP_ARGUMENTS state */
            jsop_arguments(REJOIN_RESUME);
            frame.pushSynced(JSVAL_TYPE_UNKNOWN);
        }
        emitUncachedCall(callImmArgc, callingNew);
        applyTricks = NoApplyTricks;
        return true;
#ifdef JS_MONOIC
    }

    frame.forgetMismatchedObject(origCallee);
    if (lowerFunCallOrApply)
        frame.forgetMismatchedObject(origThis);

    /* Initialized by both branches below. */
    CallGenInfo     callIC;
    CallPatchInfo   callPatch;
    MaybeRegisterID icCalleeType; /* type to test for function-ness */
    RegisterID      icCalleeData; /* data to call */
    Address         icRvalAddr;   /* return slot on slow-path rejoin */

    /*
     * IC space must be reserved (using RESERVE_IC_SPACE or RESERVE_OOL_SPACE) between the
     * following labels (as used in finishThisUp):
     *  - funGuard -> hotJump
     *  - funGuard -> joinPoint
     *  - funGuard -> hotPathLabel
     *  - slowPathStart -> oolCall
     *  - slowPathStart -> oolJump
     *  - slowPathStart -> icCall
     *  - slowPathStart -> slowJoinPoint
     * Because the call ICs are fairly long (compared to PICs), we don't reserve the space in each
     * path until the first usage of funGuard (for the in-line path) or slowPathStart (for the
     * out-of-line path).
     */

    /* Initialized only on lowerFunCallOrApply branch. */
    Jump            uncachedCallSlowRejoin;
    CallPatchInfo   uncachedCallPatch;

    {
        MaybeRegisterID origCalleeType, maybeOrigCalleeData;
        RegisterID origCalleeData;

        /* Get the callee in registers. */
        frame.ensureFullRegs(origCallee, &origCalleeType, &maybeOrigCalleeData);
        origCalleeData = maybeOrigCalleeData.reg();
        PinRegAcrossSyncAndKill p1(frame, origCalleeData), p2(frame, origCalleeType);

        if (lowerFunCallOrApply) {
            MaybeRegisterID origThisType, maybeOrigThisData;
            RegisterID origThisData;
            {
                /* Get thisv in registers. */
                frame.ensureFullRegs(origThis, &origThisType, &maybeOrigThisData);
                origThisData = maybeOrigThisData.reg();
                PinRegAcrossSyncAndKill p3(frame, origThisData), p4(frame, origThisType);

                /* Leaves pinned regs untouched. */
                frame.syncAndKill(Uses(speculatedArgc + 2));
            }

            checkCallApplySpeculation(callImmArgc, speculatedArgc,
                                      origCallee, origThis,
                                      origCalleeType, origCalleeData,
                                      origThisType, origThisData,
                                      &uncachedCallSlowRejoin, &uncachedCallPatch);

            icCalleeType = origThisType;
            icCalleeData = origThisData;
            icRvalAddr = frame.addressOf(origThis);

            /*
             * For f.call(), since we compile the ic under the (checked)
             * assumption that call == js_fun_call, we still have a static
             * frame size. For f.apply(), the frame size depends on the dynamic
             * length of the array passed to apply.
             */
            if (*PC == JSOP_FUNCALL)
                callIC.frameSize.initStatic(frame.totalDepth(), speculatedArgc - 1);
            else
                callIC.frameSize.initDynamic();
        } else {
            /* Leaves pinned regs untouched. */
            frame.syncAndKill(Uses(speculatedArgc + 2));

            icCalleeType = origCalleeType;
            icCalleeData = origCalleeData;
            icRvalAddr = frame.addressOf(origCallee);
            callIC.frameSize.initStatic(frame.totalDepth(), speculatedArgc);
        }
    }

    callFrameSize = callIC.frameSize;

    callIC.typeMonitored = monitored(PC) || hasTypeBarriers(PC);

    /* Test the type if necessary. Failing this always takes a really slow path. */
    MaybeJump notObjectJump;
    if (icCalleeType.isSet())
        notObjectJump = masm.testObject(Assembler::NotEqual, icCalleeType.reg());

    /*
     * For an optimized apply, keep icCalleeData and funPtrReg in a
     * callee-saved registers for the subsequent ic::SplatApplyArgs call.
     */
    Registers tempRegs(Registers::AvailRegs);
    if (callIC.frameSize.isDynamic() && !Registers::isSaved(icCalleeData)) {
        RegisterID x = tempRegs.takeAnyReg(Registers::SavedRegs).reg();
        masm.move(icCalleeData, x);
        icCalleeData = x;
    } else {
        tempRegs.takeReg(icCalleeData);
    }
    RegisterID funPtrReg = tempRegs.takeAnyReg(Registers::SavedRegs).reg();

    /* Reserve space just before initialization of funGuard. */
    RESERVE_IC_SPACE(masm);

    /*
     * Guard on the callee identity. This misses on the first run. If the
     * callee is scripted, compiled/compilable, and argc == nargs, then this
     * guard is patched, and the compiled code address is baked in.
     */
    Jump j = masm.branchPtrWithPatch(Assembler::NotEqual, icCalleeData, callIC.funGuard);
    callIC.funJump = j;

    /* Reserve space just before initialization of slowPathStart. */
    RESERVE_OOL_SPACE(stubcc.masm);

    Jump rejoin1, rejoin2;
    {
        RESERVE_OOL_SPACE(stubcc.masm);
        stubcc.linkExitDirect(j, stubcc.masm.label());
        callIC.slowPathStart = stubcc.masm.label();

        /*
         * Test if the callee is even a function. If this doesn't match, we
         * take a _really_ slow path later.
         */
        Jump notFunction = stubcc.masm.testFunction(Assembler::NotEqual, icCalleeData);

        /* Test if the function is scripted. */
        RegisterID tmp = tempRegs.takeAnyReg().reg();
        stubcc.masm.loadObjPrivate(icCalleeData, funPtrReg);
        stubcc.masm.load16(Address(funPtrReg, offsetof(JSFunction, flags)), tmp);
        stubcc.masm.and32(Imm32(JSFUN_KINDMASK), tmp);
        Jump isNative = stubcc.masm.branch32(Assembler::Below, tmp, Imm32(JSFUN_INTERPRETED));
        tempRegs.putReg(tmp);

        /*
         * N.B. After this call, the frame will have a dynamic frame size.
         * Check after the function is known not to be a native so that the
         * catch-all/native path has a static depth.
         */
        if (callIC.frameSize.isDynamic())
            OOL_STUBCALL(ic::SplatApplyArgs, REJOIN_CALL_SPLAT);

        /*
         * No-op jump that gets patched by ic::New/Call to the stub generated
         * by generateFullCallStub.
         */
        Jump toPatch = stubcc.masm.jump();
        toPatch.linkTo(stubcc.masm.label(), &stubcc.masm);
        callIC.oolJump = toPatch;
        callIC.icCall = stubcc.masm.label();

        RejoinState rejoinState = callIC.frameSize.rejoinState(PC, false);

        /*
         * At this point the function is definitely scripted, so we try to
         * compile it and patch either funGuard/funJump or oolJump. This code
         * is only executed once.
         */
        callIC.addrLabel1 = stubcc.masm.moveWithPatch(ImmPtr(NULL), Registers::ArgReg1);
        void *icFunPtr = JS_FUNC_TO_DATA_PTR(void *, callingNew ? ic::New : ic::Call);
        if (callIC.frameSize.isStatic()) {
            callIC.oolCall = OOL_STUBCALL_LOCAL_SLOTS(icFunPtr, rejoinState, frame.totalDepth());
        } else {
            callIC.oolCall = OOL_STUBCALL_LOCAL_SLOTS(icFunPtr, rejoinState, -1);
        }

        callIC.funObjReg = icCalleeData;
        callIC.funPtrReg = funPtrReg;

        /*
         * The IC call either returns NULL, meaning call completed, or a
         * function pointer to jump to.
         */
        rejoin1 = stubcc.masm.branchTestPtr(Assembler::Zero, Registers::ReturnReg,
                                            Registers::ReturnReg);
        if (callIC.frameSize.isStatic())
            stubcc.masm.move(Imm32(callIC.frameSize.staticArgc()), JSParamReg_Argc);
        else
            stubcc.masm.load32(FrameAddress(offsetof(VMFrame, u.call.dynamicArgc)), JSParamReg_Argc);
        stubcc.masm.loadPtr(FrameAddress(offsetof(VMFrame, regs.sp)), JSFrameReg);
        callPatch.hasSlowNcode = true;
        callPatch.slowNcodePatch =
            stubcc.masm.storePtrWithPatch(ImmPtr(NULL),
                                          Address(JSFrameReg, StackFrame::offsetOfNcode()));
        stubcc.masm.jump(Registers::ReturnReg);



        /*
         * This ool path is the catch-all for everything but scripted function
         * callees. For native functions, ic::NativeNew/NativeCall will repatch
         * funGaurd/funJump with a fast call stub. All other cases
         * (non-function callable objects and invalid callees) take the slow
         * path through js::Invoke.
         */
        if (notObjectJump.isSet())
            stubcc.linkExitDirect(notObjectJump.get(), stubcc.masm.label());
        notFunction.linkTo(stubcc.masm.label(), &stubcc.masm);
        isNative.linkTo(stubcc.masm.label(), &stubcc.masm);

        callIC.addrLabel2 = stubcc.masm.moveWithPatch(ImmPtr(NULL), Registers::ArgReg1);
        OOL_STUBCALL(callingNew ? ic::NativeNew : ic::NativeCall, rejoinState);

        rejoin2 = stubcc.masm.jump();
    }

    /*
     * If the call site goes to a closure over the same function, it will
     * generate an out-of-line stub that joins back here.
     */
    callIC.hotPathLabel = masm.label();

    uint32 flags = 0;
    if (callingNew)
        flags |= StackFrame::CONSTRUCTING;

    InlineFrameAssembler inlFrame(masm, callIC, flags);
    callPatch.hasFastNcode = true;
    callPatch.fastNcodePatch = inlFrame.assemble(NULL, PC);

    callIC.hotJump = masm.jump();
    callIC.joinPoint = callPatch.joinPoint = masm.label();
    callIC.callIndex = callSites.length();
    addReturnSite();
    if (lowerFunCallOrApply)
        uncachedCallPatch.joinPoint = callIC.joinPoint;

    /*
     * We've placed hotJump, joinPoint and hotPathLabel, and no other labels are located by offset
     * in the in-line path so we can check the IC space now.
     */
    CHECK_IC_SPACE();

    JSValueType type = knownPushedType(0);

    frame.popn(speculatedArgc + 2);
    frame.takeReg(JSReturnReg_Type);
    frame.takeReg(JSReturnReg_Data);
    frame.pushRegs(JSReturnReg_Type, JSReturnReg_Data, type);

    BarrierState barrier = testBarrier(JSReturnReg_Type, JSReturnReg_Data,
                                       /* testUndefined = */ false,
                                       /* testReturn = */ true);

    /*
     * Now that the frame state is set, generate the rejoin path. Note that, if
     * lowerFunCallOrApply, we cannot just call 'stubcc.rejoin' since the return
     * value has been placed at vp[1] which is not the stack address associated
     * with frame.peek(-1).
     */
    callIC.slowJoinPoint = stubcc.masm.label();
    rejoin1.linkTo(callIC.slowJoinPoint, &stubcc.masm);
    rejoin2.linkTo(callIC.slowJoinPoint, &stubcc.masm);
    JaegerSpew(JSpew_Insns, " ---- BEGIN SLOW RESTORE CODE ---- \n");
    frame.reloadEntry(stubcc.masm, icRvalAddr, frame.peek(-1));
    stubcc.crossJump(stubcc.masm.jump(), masm.label());
    JaegerSpew(JSpew_Insns, " ---- END SLOW RESTORE CODE ---- \n");

    CHECK_OOL_SPACE();

    if (lowerFunCallOrApply)
        stubcc.crossJump(uncachedCallSlowRejoin, masm.label());

    callICs.append(callIC);
    callPatches.append(callPatch);
    if (lowerFunCallOrApply)
        callPatches.append(uncachedCallPatch);

    finishBarrier(barrier, REJOIN_FALLTHROUGH, 0);

    applyTricks = NoApplyTricks;
    return true;
#endif
}

CompileStatus
mjit::Compiler::callArrayBuiltin(uint32 argc, bool callingNew)
{
    if (!globalObj)
        return Compile_InlineAbort;

    if (applyTricks == LazyArgsObj)
        return Compile_InlineAbort;

    FrameEntry *origCallee = frame.peek(-((int)argc + 2));
    if (origCallee->isNotType(JSVAL_TYPE_OBJECT))
        return Compile_InlineAbort;

    if (frame.extra(origCallee).name != cx->runtime->atomState.classAtoms[JSProto_Array])
        return Compile_InlineAbort;

    JSObject *arrayObj;
    if (!js_GetClassObject(cx, globalObj, JSProto_Array, &arrayObj))
        return Compile_Error;

    JSObject *arrayProto;
    if (!js_GetClassPrototype(cx, globalObj, JSProto_Array, &arrayProto))
        return Compile_Error;

    if (argc > 1)
        return Compile_InlineAbort;
    FrameEntry *origArg = (argc == 1) ? frame.peek(-1) : NULL;
    if (origArg) {
        if (origArg->isNotType(JSVAL_TYPE_INT32))
            return Compile_InlineAbort;
        if (origArg->isConstant() && origArg->getValue().toInt32() < 0)
            return Compile_InlineAbort;
    }

    if (!origCallee->isTypeKnown()) {
        Jump notObject = frame.testObject(Assembler::NotEqual, origCallee);
        stubcc.linkExit(notObject, Uses(argc + 2));
    }

    RegisterID reg = frame.tempRegForData(origCallee);
    Jump notArray = masm.branchPtr(Assembler::NotEqual, reg, ImmPtr(arrayObj));
    stubcc.linkExit(notArray, Uses(argc + 2));

    int32 knownSize = 0;
    MaybeRegisterID sizeReg;
    if (origArg) {
        if (origArg->isConstant()) {
            knownSize = origArg->getValue().toInt32();
        } else {
            if (!origArg->isTypeKnown()) {
                Jump notInt = frame.testInt32(Assembler::NotEqual, origArg);
                stubcc.linkExit(notInt, Uses(argc + 2));
            }
            sizeReg = frame.tempRegForData(origArg);
            Jump belowZero = masm.branch32(Assembler::LessThan, sizeReg.reg(), Imm32(0));
            stubcc.linkExit(belowZero, Uses(argc + 2));
        }
    } else {
        knownSize = 0;
    }

    stubcc.leave();
    stubcc.masm.move(Imm32(argc), Registers::ArgReg1);
    OOL_STUBCALL(callingNew ? stubs::SlowNew : stubs::SlowCall, REJOIN_FALLTHROUGH);

    {
        PinRegAcrossSyncAndKill p1(frame, sizeReg);
        frame.popn(argc + 2);
        frame.syncAndKill(Uses(0));
    }

    prepareStubCall(Uses(0));
    masm.storePtr(ImmPtr(arrayProto), FrameAddress(offsetof(VMFrame, scratch)));
    if (sizeReg.isSet())
        masm.move(sizeReg.reg(), Registers::ArgReg1);
    else
        masm.move(Imm32(knownSize), Registers::ArgReg1);
    INLINE_STUBCALL(stubs::NewDenseUnallocatedArray, REJOIN_PUSH_OBJECT);

    frame.takeReg(Registers::ReturnReg);
    frame.pushTypedPayload(JSVAL_TYPE_OBJECT, Registers::ReturnReg);
    frame.forgetType(frame.peek(-1));

    stubcc.rejoin(Changes(1));

    return Compile_Okay;
}

/* Maximum number of calls we will inline at the same site. */
static const uint32 INLINE_SITE_LIMIT = 5;

CompileStatus
mjit::Compiler::inlineScriptedFunction(uint32 argc, bool callingNew)
{
    JS_ASSERT(inlining());

    /* We already know which frames we are inlining at each PC, so scan the list of inline frames. */
    bool calleeMultipleReturns = false;
    Vector<JSScript *> inlineCallees(CompilerAllocPolicy(cx, *this));
    for (unsigned i = 0; i < ssa.numFrames(); i++) {
        if (ssa.iterFrame(i).parent == a->inlineIndex && ssa.iterFrame(i).parentpc == PC) {
            JSScript *script = ssa.iterFrame(i).script;
            inlineCallees.append(script);
            if (script->analysis(cx)->numReturnSites() > 1)
                calleeMultipleReturns = true;
        }
    }

    if (inlineCallees.empty())
        return Compile_InlineAbort;

    JS_ASSERT(!monitored(PC));

    /*
     * Remove all dead entries from the frame's tracker. We will not recognize
     * them as dead after pushing the new frame.
     */
    frame.pruneDeadEntries();

    RegisterAllocation *exitState = NULL;
    if (inlineCallees.length() > 1 || calleeMultipleReturns) {
        /*
         * Multiple paths through the callees, get a register allocation for
         * the various incoming edges.
         */
        exitState = frame.computeAllocation(PC + JSOP_CALL_LENGTH);
    }

    /*
     * If this is a polymorphic callsite, get a register for the callee too.
     * After this, do not touch the register state in the current frame until
     * stubs for all callees have been generated.
     */
    FrameEntry *origCallee = frame.peek(-((int)argc + 2));
    FrameEntry *entrySnapshot = NULL;
    MaybeRegisterID calleeReg;
    if (inlineCallees.length() > 1) {
        frame.forgetMismatchedObject(origCallee);
        calleeReg = frame.tempRegForData(origCallee);

        entrySnapshot = frame.snapshotState();
        if (!entrySnapshot)
            return Compile_Error;
    }
    MaybeJump calleePrevious;

    JSValueType returnType = knownPushedType(0);

    bool needReturnValue = JSOP_POP != (JSOp)*(PC + JSOP_CALL_LENGTH);
    bool syncReturnValue = needReturnValue && returnType == JSVAL_TYPE_UNKNOWN;

    /* Track register state after the call. */
    bool returnSet = false;
    AnyRegisterID returnRegister;
    const FrameEntry *returnEntry = NULL;

    Vector<Jump, 4, CompilerAllocPolicy> returnJumps(CompilerAllocPolicy(cx, *this));

    for (unsigned i = 0; i < inlineCallees.length(); i++) {
        if (entrySnapshot)
            frame.restoreFromSnapshot(entrySnapshot);

        JSScript *script = inlineCallees[i];
        CompileStatus status;

        status = pushActiveFrame(script, argc);
        if (status != Compile_Okay)
            return status;

        a->exitState = exitState;

        JaegerSpew(JSpew_Inlining, "inlining call to script (file \"%s\") (line \"%d\")\n",
                   script->filename, script->lineno);

        if (calleePrevious.isSet()) {
            calleePrevious.get().linkTo(masm.label(), &masm);
            calleePrevious = MaybeJump();
        }

        if (i + 1 != inlineCallees.length()) {
            /* Guard on the callee, except when this object must be the callee. */
            JS_ASSERT(calleeReg.isSet());
            calleePrevious = masm.branchPtr(Assembler::NotEqual, calleeReg.reg(), ImmPtr(script->fun));
        }

        a->returnJumps = &returnJumps;
        a->needReturnValue = needReturnValue;
        a->syncReturnValue = syncReturnValue;
        a->returnValueDouble = returnType == JSVAL_TYPE_DOUBLE;
        if (returnSet) {
            a->returnSet = true;
            a->returnRegister = returnRegister;
        }

        /*
         * Update the argument frame entries in place if the callee has had an
         * argument inferred as double but we are passing an int.
         */
        ensureDoubleArguments();

        status = generateMethod();
        if (status != Compile_Okay) {
            popActiveFrame();
            if (status == Compile_Abort) {
                /* The callee is uncompileable, mark it as uninlineable and retry. */
                types::MarkTypeObjectFlags(cx, script->fun,
                                           types::OBJECT_FLAG_UNINLINEABLE);
                return Compile_Retry;
            }
            return status;
        }

        if (needReturnValue && !returnSet) {
            if (a->returnSet) {
                returnSet = true;
                returnRegister = a->returnRegister;
            } else {
                returnEntry = a->returnEntry;
            }
        }

        popActiveFrame();

        if (i + 1 != inlineCallees.length())
            returnJumps.append(masm.jump());
    }

    for (unsigned i = 0; i < returnJumps.length(); i++)
        returnJumps[i].linkTo(masm.label(), &masm);

    frame.popn(argc + 2);

    if (entrySnapshot)
        cx->array_delete(entrySnapshot);

    if (exitState)
        frame.discardForJoin(exitState, analysis->getCode(PC).stackDepth - (argc + 2));

    if (returnSet) {
        frame.takeReg(returnRegister);
        if (returnRegister.isReg())
            frame.pushTypedPayload(returnType, returnRegister.reg());
        else
            frame.pushDouble(returnRegister.fpreg());
    } else if (returnEntry) {
        frame.pushCopyOf((FrameEntry *) returnEntry);
    } else {
        frame.pushSynced(JSVAL_TYPE_UNKNOWN);
    }

    JaegerSpew(JSpew_Inlining, "finished inlining call to script (file \"%s\") (line \"%d\")\n",
               script->filename, script->lineno);

    return Compile_Okay;
}

/*
 * This function must be called immediately after any instruction which could
 * cause a new StackFrame to be pushed and could lead to a new debug trap
 * being set. This includes any API callbacks and any scripted or native call.
 */
void
mjit::Compiler::addCallSite(const InternalCallSite &site)
{
    callSites.append(site);
}

void
mjit::Compiler::inlineStubCall(void *stub, RejoinState rejoin)
{
    DataLabelPtr inlinePatch;
    Call cl = emitStubCall(stub, &inlinePatch);
    InternalCallSite site(masm.callReturnOffset(cl), a->inlineIndex, PC,
                          rejoin, false);
    site.inlinePatch = inlinePatch;
    if (loop && loop->generatingInvariants()) {
        Jump j = masm.jump();
        Label l = masm.label();
        loop->addInvariantCall(j, l, false, false, callSites.length());
    }
    addCallSite(site);
}

bool
mjit::Compiler::compareTwoValues(JSContext *cx, JSOp op, const Value &lhs, const Value &rhs)
{
    JS_ASSERT(lhs.isPrimitive());
    JS_ASSERT(rhs.isPrimitive());

    if (lhs.isString() && rhs.isString()) {
        int32 cmp;
        CompareStrings(cx, lhs.toString(), rhs.toString(), &cmp);
        switch (op) {
          case JSOP_LT:
            return cmp < 0;
          case JSOP_LE:
            return cmp <= 0;
          case JSOP_GT:
            return cmp > 0;
          case JSOP_GE:
            return cmp >= 0;
          case JSOP_EQ:
            return cmp == 0;
          case JSOP_NE:
            return cmp != 0;
          default:
            JS_NOT_REACHED("NYI");
        }
    } else {
        double ld, rd;
        
        /* These should be infallible w/ primitives. */
        JS_ALWAYS_TRUE(ToNumber(cx, lhs, &ld));
        JS_ALWAYS_TRUE(ToNumber(cx, rhs, &rd));
        switch(op) {
          case JSOP_LT:
            return ld < rd;
          case JSOP_LE:
            return ld <= rd;
          case JSOP_GT:
            return ld > rd;
          case JSOP_GE:
            return ld >= rd;
          case JSOP_EQ: /* fall through */
          case JSOP_NE:
            /* Special case null/undefined/void comparisons. */
            if (lhs.isNullOrUndefined()) {
                if (rhs.isNullOrUndefined())
                    return op == JSOP_EQ;
                return op == JSOP_NE;
            }
            if (rhs.isNullOrUndefined())
                return op == JSOP_NE;

            /* Normal return. */
            return (op == JSOP_EQ) ? (ld == rd) : (ld != rd);
          default:
            JS_NOT_REACHED("NYI");
        }
    }

    JS_NOT_REACHED("NYI");
    return false;
}

bool
mjit::Compiler::constantFoldBranch(jsbytecode *target, bool taken)
{
    if (taken) {
        if (!frame.syncForBranch(target, Uses(0)))
            return false;
        Jump j = masm.jump();
        if (!jumpAndTrace(j, target))
            return false;
    } else {
        /*
         * Branch is never taken, but clean up any loop
         * if this is a backedge.
         */
        if (target < PC && !finishLoop(target))
            return false;
    }
    return true;
}

bool
mjit::Compiler::emitStubCmpOp(BoolStub stub, jsbytecode *target, JSOp fused)
{
    if (target)
        frame.syncAndKillEverything();
    else
        frame.syncAndKill(Uses(2));

    prepareStubCall(Uses(2));
    INLINE_STUBCALL(stub, target ? REJOIN_BRANCH : REJOIN_PUSH_BOOLEAN);
    frame.popn(2);

    if (!target) {
        frame.takeReg(Registers::ReturnReg);
        frame.pushTypedPayload(JSVAL_TYPE_BOOLEAN, Registers::ReturnReg);
        return true;
    }

    JS_ASSERT(fused == JSOP_IFEQ || fused == JSOP_IFNE);
    Jump j = masm.branchTest32(GetStubCompareCondition(fused), Registers::ReturnReg,
                               Registers::ReturnReg);
    return jumpAndTrace(j, target);
}

void
mjit::Compiler::jsop_setprop_slow(JSAtom *atom, bool usePropCache)
{
    prepareStubCall(Uses(2));
    masm.move(ImmPtr(atom), Registers::ArgReg1);
    if (usePropCache)
        INLINE_STUBCALL(STRICT_VARIANT(stubs::SetName), REJOIN_FALLTHROUGH);
    else
        INLINE_STUBCALL(STRICT_VARIANT(stubs::SetPropNoCache), REJOIN_FALLTHROUGH);
    JS_STATIC_ASSERT(JSOP_SETNAME_LENGTH == JSOP_SETPROP_LENGTH);
    frame.shimmy(1);
}

void
mjit::Compiler::jsop_getprop_slow(JSAtom *atom, bool usePropCache)
{
    /* See ::jsop_getprop */
    RejoinState rejoin = usePropCache ? REJOIN_GETTER : REJOIN_THIS_PROTOTYPE;

    prepareStubCall(Uses(1));
    if (usePropCache) {
        INLINE_STUBCALL(stubs::GetProp, rejoin);
    } else {
        masm.move(ImmPtr(atom), Registers::ArgReg1);
        INLINE_STUBCALL(stubs::GetPropNoCache, rejoin);
    }

    frame.pop();
    frame.pushSynced(JSVAL_TYPE_UNKNOWN);
}

bool
mjit::Compiler::jsop_callprop_slow(JSAtom *atom)
{
    prepareStubCall(Uses(1));
    masm.move(ImmPtr(atom), Registers::ArgReg1);
    INLINE_STUBCALL(stubs::CallProp, REJOIN_FALLTHROUGH);
    frame.pop();
    pushSyncedEntry(0);
    pushSyncedEntry(1);
    return true;
}

#ifdef JS_MONOIC
void
mjit::Compiler::passMICAddress(GlobalNameICInfo &ic)
{
    ic.addrLabel = stubcc.masm.moveWithPatch(ImmPtr(NULL), Registers::ArgReg1);
}
#endif

#if defined JS_POLYIC
void
mjit::Compiler::passICAddress(BaseICInfo *ic)
{
    ic->paramAddr = stubcc.masm.moveWithPatch(ImmPtr(NULL), Registers::ArgReg1);
}

bool
mjit::Compiler::jsop_getprop(JSAtom *atom, JSValueType knownType,
                             bool doTypeCheck, bool usePropCache)
{
    FrameEntry *top = frame.peek(-1);

    /*
     * Use a different rejoin for GETPROP computing the 'this' object, as we
     * can't use the current bytecode within InternalInterpret to tell this is
     * fetching the 'this' value.
     */
    RejoinState rejoin = REJOIN_GETTER;
    if (!usePropCache) {
        JS_ASSERT(top->isType(JSVAL_TYPE_OBJECT) &&
                  atom == cx->runtime->atomState.classPrototypeAtom);
        rejoin = REJOIN_THIS_PROTOTYPE;
    }

    /* Handle length accesses on known strings without using a PIC. */
    if (atom == cx->runtime->atomState.lengthAtom &&
        top->isType(JSVAL_TYPE_STRING) &&
        !hasTypeBarriers(PC)) {
        if (top->isConstant()) {
            JSString *str = top->getValue().toString();
            Value v;
            v.setNumber(uint32(str->length()));
            frame.pop();
            frame.push(v);
        } else {
            RegisterID str = frame.ownRegForData(top);
            masm.loadPtr(Address(str, JSString::offsetOfLengthAndFlags()), str);
            masm.urshift32(Imm32(JSString::LENGTH_SHIFT), str);
            frame.pop();
            frame.pushTypedPayload(JSVAL_TYPE_INT32, str);
        }
        return true;
    }

    if (JSOp(*PC) == JSOP_LENGTH && cx->typeInferenceEnabled() &&
        !hasTypeBarriers(PC) && knownPushedType(0) == JSVAL_TYPE_INT32) {
        /* Check if this is an array we can make a loop invariant entry for. */
        if (loop && loop->generatingInvariants()) {
            CrossSSAValue topv(a->inlineIndex, analysis->poppedValue(PC, 0));
            FrameEntry *fe = loop->invariantLength(topv);
            if (fe) {
                frame.learnType(fe, JSVAL_TYPE_INT32, false);
                frame.pop();
                frame.pushCopyOf(fe);
                return true;
            }
        }

        types::TypeSet *types = analysis->poppedTypes(PC, 0);

        /*
         * Check if we are accessing the 'length' property of a known dense array.
         * Note that if the types are known to indicate dense arrays, their lengths
         * must fit in an int32.
         */
        if (!types->hasObjectFlags(cx, types::OBJECT_FLAG_NON_DENSE_ARRAY)) {
            bool isObject = top->isTypeKnown();
            if (!isObject) {
                Jump notObject = frame.testObject(Assembler::NotEqual, top);
                stubcc.linkExit(notObject, Uses(1));
                stubcc.leave();
                OOL_STUBCALL(stubs::GetProp, rejoin);
            }
            RegisterID reg = frame.tempRegForData(top);
            frame.pop();
            frame.push(Address(reg, offsetof(JSObject, privateData)), JSVAL_TYPE_INT32);
            if (!isObject)
                stubcc.rejoin(Changes(1));
            return true;
        }

        /*
         * Check if we're accessing the 'length' property of a typed array.
         * The typed array length always fits in an int32.
         */
        if (!types->hasObjectFlags(cx, types::OBJECT_FLAG_NON_TYPED_ARRAY)) {
            bool isObject = top->isTypeKnown();
            if (!isObject) {
                Jump notObject = frame.testObject(Assembler::NotEqual, top);
                stubcc.linkExit(notObject, Uses(1));
                stubcc.leave();
                OOL_STUBCALL(stubs::GetProp, rejoin);
            }
            RegisterID reg = frame.copyDataIntoReg(top);
            masm.loadPtr(Address(reg, offsetof(JSObject, privateData)), reg);
            frame.pop();
            frame.push(Address(reg, TypedArray::lengthOffset()), JSVAL_TYPE_INT32);
            frame.freeReg(reg);
            if (!isObject)
                stubcc.rejoin(Changes(1));
            return true;
        }

        /*
         * Check if we are accessing the 'length' of the lazy arguments for the
         * current frame. No actual arguments object has ever been constructed
         * for the script, so we can go straight to nactual.
         */
        if (types->isLazyArguments(cx)) {
            frame.pop();
            frame.push(Address(JSFrameReg, StackFrame::offsetOfArgs()), JSVAL_TYPE_INT32);
            return true;
        }
    }

    /* If the incoming type will never PIC, take slow path. */
    if (top->isNotType(JSVAL_TYPE_OBJECT)) {
        jsop_getprop_slow(atom, usePropCache);
        return true;
    }

    frame.forgetMismatchedObject(top);

    /* Check if this is a property access we can make a loop invariant entry for. */
    if (loop && loop->generatingInvariants() && !hasTypeBarriers(PC)) {
        CrossSSAValue topv(a->inlineIndex, analysis->poppedValue(PC, 0));
        FrameEntry *fe = loop->invariantProperty(topv, ATOM_TO_JSID(atom));
        if (fe) {
            if (knownType != JSVAL_TYPE_UNKNOWN && knownType != JSVAL_TYPE_DOUBLE)
                frame.learnType(fe, knownType, false);
            frame.pop();
            frame.pushCopyOf(fe);
            return true;
        }
    }

    /*
     * Check if we are accessing a known type which always has the property
     * in a particular inline slot. Get the property directly in this case,
     * without using an IC.
     */
    JSOp op = JSOp(*PC);
    jsid id = ATOM_TO_JSID(atom);
    types::TypeSet *types = frame.extra(top).types;
    if (op == JSOP_GETPROP && types && !types->unknownObject() &&
        types->getObjectCount() == 1 &&
        types->getTypeObject(0) != NULL &&
        !types->getTypeObject(0)->unknownProperties() &&
        id == types::MakeTypeId(cx, id)) {
        JS_ASSERT(usePropCache);
        types::TypeObject *object = types->getTypeObject(0);
        types::TypeSet *propertyTypes = object->getProperty(cx, id, false);
        if (!propertyTypes)
            return false;
        if (propertyTypes->isDefiniteProperty() && !propertyTypes->isOwnProperty(cx, true)) {
            types->addFreeze(cx);
            uint32 slot = propertyTypes->definiteSlot();
            bool isObject = top->isTypeKnown();
            if (!isObject) {
                Jump notObject = frame.testObject(Assembler::NotEqual, top);
                stubcc.linkExit(notObject, Uses(1));
                stubcc.leave();
                OOL_STUBCALL(stubs::GetProp, rejoin);
            }
            RegisterID reg = frame.tempRegForData(top);
            frame.pop();

            Address address(reg, JSObject::getFixedSlotOffset(slot));
            BarrierState barrier = pushAddressMaybeBarrier(address, knownType, false);
            if (!isObject)
                stubcc.rejoin(Changes(1));
            finishBarrier(barrier, rejoin, 0);

            return true;
        }
    }

    /*
     * These two must be loaded first. The objReg because the string path
     * wants to read it, and the shapeReg because it could cause a spill that
     * the string path wouldn't sink back.
     */
    RegisterID objReg = Registers::ReturnReg;
    RegisterID shapeReg = Registers::ReturnReg;
    if (atom == cx->runtime->atomState.lengthAtom) {
        objReg = frame.copyDataIntoReg(top);
        shapeReg = frame.allocReg();
    }

    RESERVE_IC_SPACE(masm);

    PICGenInfo pic(ic::PICInfo::GET, JSOp(*PC), usePropCache);

    /* Guard that the type is an object. */
    Label typeCheck;
    if (doTypeCheck && !top->isTypeKnown()) {
        RegisterID reg = frame.tempRegForType(top);
        pic.typeReg = reg;

        /* Start the hot path where it's easy to patch it. */
        pic.fastPathStart = masm.label();
        Jump j = masm.testObject(Assembler::NotEqual, reg);
        typeCheck = masm.label();
        RETURN_IF_OOM(false);

        pic.typeCheck = stubcc.linkExit(j, Uses(1));
        pic.hasTypeCheck = true;
    } else {
        pic.fastPathStart = masm.label();
        pic.hasTypeCheck = false;
        pic.typeReg = Registers::ReturnReg;
    }

    if (atom != cx->runtime->atomState.lengthAtom) {
        objReg = frame.copyDataIntoReg(top);
        shapeReg = frame.allocReg();
    }

    pic.shapeReg = shapeReg;
    pic.atom = atom;

    /* Guard on shape. */
    masm.loadShape(objReg, shapeReg);
    pic.shapeGuard = masm.label();

    DataLabel32 inlineShapeLabel;
    Jump j = masm.branch32WithPatch(Assembler::NotEqual, shapeReg,
                                    Imm32(int32(INVALID_SHAPE)),
                                    inlineShapeLabel);
    Label inlineShapeJump = masm.label();

    RESERVE_OOL_SPACE(stubcc.masm);
    pic.slowPathStart = stubcc.linkExit(j, Uses(1));

    stubcc.leave();
    passICAddress(&pic);
    pic.slowPathCall = OOL_STUBCALL(usePropCache ? ic::GetProp : ic::GetPropNoCache, rejoin);
    CHECK_OOL_SPACE();

    /* Load the base slot address. */
    Label dslotsLoadLabel = masm.loadPtrWithPatchToLEA(Address(objReg, offsetof(JSObject, slots)),
                                                               objReg);

    /* Copy the slot value to the expression stack. */
    Address slot(objReg, 1 << 24);
    frame.pop();

    Label fastValueLoad = masm.loadValueWithAddressOffsetPatch(slot, shapeReg, objReg);
    pic.fastPathRejoin = masm.label();

    RETURN_IF_OOM(false);

    /* Initialize op labels. */
    GetPropLabels &labels = pic.getPropLabels();
    labels.setDslotsLoad(masm, pic.fastPathRejoin, dslotsLoadLabel);
    labels.setInlineShapeData(masm, pic.shapeGuard, inlineShapeLabel);

    labels.setValueLoad(masm, pic.fastPathRejoin, fastValueLoad);
    if (pic.hasTypeCheck)
        labels.setInlineTypeJump(masm, pic.fastPathStart, typeCheck);
#ifdef JS_CPU_X64
    labels.setInlineShapeJump(masm, inlineShapeLabel, inlineShapeJump);
#else
    labels.setInlineShapeJump(masm, pic.shapeGuard, inlineShapeJump);
#endif

    pic.objReg = objReg;
    frame.pushRegs(shapeReg, objReg, knownType);
    BarrierState barrier = testBarrier(pic.shapeReg, pic.objReg);

    stubcc.rejoin(Changes(1));
    pics.append(pic);

    finishBarrier(barrier, rejoin, 0);
    return true;
}

bool
mjit::Compiler::jsop_callprop_generic(JSAtom *atom)
{
    FrameEntry *top = frame.peek(-1);

    /*
     * These two must be loaded first. The objReg because the string path
     * wants to read it, and the shapeReg because it could cause a spill that
     * the string path wouldn't sink back.
     */
    RegisterID objReg = frame.copyDataIntoReg(top);
    RegisterID shapeReg = frame.allocReg();

    PICGenInfo pic(ic::PICInfo::CALL, JSOp(*PC), true);

    pic.pc = PC;

    /* Guard that the type is an object. */
    pic.typeReg = frame.copyTypeIntoReg(top);

    RESERVE_IC_SPACE(masm);

    /* Start the hot path where it's easy to patch it. */
    pic.fastPathStart = masm.label();

    /*
     * Guard that the value is an object. This part needs some extra gunk
     * because the leave() after the shape guard will emit a jump from this
     * path to the final call. We need a label in between that jump, which
     * will be the target of patched jumps in the PIC.
     */
    Jump typeCheckJump = masm.testObject(Assembler::NotEqual, pic.typeReg);
    Label typeCheck = masm.label();
    RETURN_IF_OOM(false);

    pic.typeCheck = stubcc.linkExit(typeCheckJump, Uses(1));
    pic.hasTypeCheck = true;
    pic.objReg = objReg;
    pic.shapeReg = shapeReg;
    pic.atom = atom;

    /*
     * Store the type and object back. Don't bother keeping them in registers,
     * since a sync will be needed for the upcoming call.
     */
    uint32 thisvSlot = frame.totalDepth();
    Address thisv = Address(JSFrameReg, sizeof(StackFrame) + thisvSlot * sizeof(Value));

#if defined JS_NUNBOX32
    masm.storeValueFromComponents(pic.typeReg, pic.objReg, thisv);
#elif defined JS_PUNBOX64
    masm.orPtr(pic.objReg, pic.typeReg);
    masm.storePtr(pic.typeReg, thisv);
#endif

    frame.freeReg(pic.typeReg);

    /* Guard on shape. */
    masm.loadShape(objReg, shapeReg);
    pic.shapeGuard = masm.label();

    DataLabel32 inlineShapeLabel;
    Jump j = masm.branch32WithPatch(Assembler::NotEqual, shapeReg,
                           Imm32(int32(INVALID_SHAPE)),
                           inlineShapeLabel);
    Label inlineShapeJump = masm.label();

    /* Slow path. */
    RESERVE_OOL_SPACE(stubcc.masm);
    pic.slowPathStart = stubcc.linkExit(j, Uses(1));
    stubcc.leave();
    passICAddress(&pic);
    pic.slowPathCall = OOL_STUBCALL(ic::CallProp, REJOIN_FALLTHROUGH);
    CHECK_OOL_SPACE();

    /* Load the base slot address. */
    Label dslotsLoadLabel = masm.loadPtrWithPatchToLEA(Address(objReg, offsetof(JSObject, slots)),
                                                               objReg);

    /* Copy the slot value to the expression stack. */
    Address slot(objReg, 1 << 24);

    Label fastValueLoad = masm.loadValueWithAddressOffsetPatch(slot, shapeReg, objReg);
    pic.fastPathRejoin = masm.label();

    RETURN_IF_OOM(false);

    /* 
     * Initialize op labels. We use GetPropLabels here because we have the same patching
     * requirements for CallProp.
     */
    GetPropLabels &labels = pic.getPropLabels();
    labels.setDslotsLoadOffset(masm.differenceBetween(pic.fastPathRejoin, dslotsLoadLabel));
    labels.setInlineShapeOffset(masm.differenceBetween(pic.shapeGuard, inlineShapeLabel));
    labels.setValueLoad(masm, pic.fastPathRejoin, fastValueLoad);
    labels.setInlineTypeJump(masm, pic.fastPathStart, typeCheck);
#ifdef JS_CPU_X64
    labels.setInlineShapeJump(masm, inlineShapeLabel, inlineShapeJump);
#else
    labels.setInlineShapeJump(masm, pic.shapeGuard, inlineShapeJump);
#endif

    /* Adjust the frame. */
    frame.pop();
    frame.pushRegs(shapeReg, objReg, knownPushedType(0));
    BarrierState barrier = testBarrier(pic.shapeReg, pic.objReg);

    pushSyncedEntry(1);

    stubcc.rejoin(Changes(2));
    pics.append(pic);

    finishBarrier(barrier, REJOIN_FALLTHROUGH, 1);
    return true;
}

bool
mjit::Compiler::jsop_callprop_str(JSAtom *atom)
{
    if (!globalObj) {
        jsop_callprop_slow(atom);
        return true; 
    }

    /*
     * Bake in String.prototype. This is safe because of compileAndGo.
     * We must pass an explicit scope chain only because JSD calls into
     * here via the recompiler with a dummy context, and we need to use
     * the global object for the script we are now compiling.
     */
    JSObject *obj;
    if (!js_GetClassPrototype(cx, globalObj, JSProto_String, &obj))
        return false;

    /* Force into a register because getprop won't expect a constant. */
    RegisterID reg = frame.allocReg();

    masm.move(ImmPtr(obj), reg);
    frame.pushTypedPayload(JSVAL_TYPE_OBJECT, reg);

    /* Get the property. */
    if (!jsop_getprop(atom, knownPushedType(0)))
        return false;

    /* Perform a swap. */
    frame.dup2();
    frame.shift(-3);
    frame.shift(-1);

    /*
     * See bug 584579 - need to forget string type, since wrapping could
     * create an object. forgetType() alone is not valid because it cannot be
     * used on copies or constants.
     */
    RegisterID strReg;
    FrameEntry *strFe = frame.peek(-1);
    if (strFe->isConstant()) {
        strReg = frame.allocReg();
        masm.move(ImmPtr(strFe->getValue().toString()), strReg);
    } else {
        strReg = frame.ownRegForData(strFe);
    }
    frame.pop();
    frame.pushTypedPayload(JSVAL_TYPE_STRING, strReg);
    frame.forgetType(frame.peek(-1));

    return true;
}

bool
mjit::Compiler::jsop_callprop_obj(JSAtom *atom)
{
    FrameEntry *top = frame.peek(-1);

    PICGenInfo pic(ic::PICInfo::CALL, JSOp(*PC), true);

    JS_ASSERT(top->isTypeKnown());
    JS_ASSERT(top->getKnownType() == JSVAL_TYPE_OBJECT);
    
    RESERVE_IC_SPACE(masm);

    pic.pc = PC;
    pic.fastPathStart = masm.label();
    pic.hasTypeCheck = false;
    pic.typeReg = Registers::ReturnReg;

    RegisterID shapeReg = frame.allocReg();
    pic.shapeReg = shapeReg;
    pic.atom = atom;

    RegisterID objReg;
    if (top->isConstant()) {
        objReg = frame.allocReg();
        masm.move(ImmPtr(&top->getValue().toObject()), objReg);
    } else {
        objReg = frame.copyDataIntoReg(top);
    }

    /* Guard on shape. */
    masm.loadShape(objReg, shapeReg);
    pic.shapeGuard = masm.label();

    DataLabel32 inlineShapeLabel;
    Jump j = masm.branch32WithPatch(Assembler::NotEqual, shapeReg,
                           Imm32(int32(INVALID_SHAPE)),
                           inlineShapeLabel);
    Label inlineShapeJump = masm.label();

    /* Slow path. */
    RESERVE_OOL_SPACE(stubcc.masm);
    pic.slowPathStart = stubcc.linkExit(j, Uses(1));
    stubcc.leave();
    passICAddress(&pic);
    pic.slowPathCall = OOL_STUBCALL(ic::CallProp, REJOIN_FALLTHROUGH);
    CHECK_OOL_SPACE();

    /* Load the base slot address. */
    Label dslotsLoadLabel = masm.loadPtrWithPatchToLEA(Address(objReg, offsetof(JSObject, slots)),
                                                               objReg);

    /* Copy the slot value to the expression stack. */
    Address slot(objReg, 1 << 24);

    Label fastValueLoad = masm.loadValueWithAddressOffsetPatch(slot, shapeReg, objReg);

    pic.fastPathRejoin = masm.label();
    pic.objReg = objReg;

    /*
     * 1) Dup the |this| object.
     * 2) Store the property value below the |this| value.
     * This is safe as a stack transition, because JSOP_CALLPROP has
     * JOF_TMPSLOT. It is also safe for correctness, because if we know the LHS
     * is an object, it is the resulting vp[1].
     */
    frame.dup();
    frame.storeRegs(-2, shapeReg, objReg, knownPushedType(0));
    BarrierState barrier = testBarrier(shapeReg, objReg);

    /* 
     * Assert correctness of hardcoded offsets.
     * No type guard: type is asserted.
     */
    RETURN_IF_OOM(false);

    GetPropLabels &labels = pic.getPropLabels();
    labels.setDslotsLoadOffset(masm.differenceBetween(pic.fastPathRejoin, dslotsLoadLabel));
    labels.setInlineShapeOffset(masm.differenceBetween(pic.shapeGuard, inlineShapeLabel));
    labels.setValueLoad(masm, pic.fastPathRejoin, fastValueLoad);
#ifdef JS_CPU_X64
    labels.setInlineShapeJump(masm, inlineShapeLabel, inlineShapeJump);
#else
    labels.setInlineShapeJump(masm, pic.shapeGuard, inlineShapeJump);
#endif

    stubcc.rejoin(Changes(2));
    pics.append(pic);

    finishBarrier(barrier, REJOIN_FALLTHROUGH, 1);
    return true;
}

bool
mjit::Compiler::testSingletonProperty(JSObject *obj, jsid id)
{
    /*
     * We would like to completely no-op property/global accesses which can
     * produce only a particular JSObject or undefined, provided we can
     * determine the pushed value must not be undefined (or, if it could be
     * undefined, a recompilation will be triggered).
     *
     * If the access definitely goes through obj, either directly or on the
     * prototype chain, then if obj has a defined property now, and the
     * property has a default or method shape, the only way it can produce
     * undefined in the future is if it is deleted. Deletion causes type
     * properties to be explicitly marked with undefined.
     */

    if (!obj->isNative())
        return false;
    if (obj->getClass()->ops.lookupProperty)
        return false;

    JSObject *holder;
    JSProperty *prop = NULL;
    if (!obj->lookupProperty(cx, id, &holder, &prop))
        return false;
    if (!prop)
        return false;

    Shape *shape = (Shape *) prop;
    if (shape->hasDefaultGetter()) {
        if (!shape->hasSlot())
            return false;
        if (holder->getSlot(shape->slot).isUndefined())
            return false;
    } else if (!shape->isMethod()) {
        return false;
    }

    return true;
}

bool
mjit::Compiler::testSingletonPropertyTypes(FrameEntry *top, jsid id, bool *testObject)
{
    *testObject = false;

    types::TypeSet *types = frame.extra(top).types;
    if (!types || types->unknownObject())
        return false;

    JSObject *singleton = types->getSingleton(cx);
    if (singleton)
        return testSingletonProperty(singleton, id);

    if (!globalObj)
        return false;

    JSProtoKey key;
    JSValueType type = types->getKnownTypeTag(cx);
    switch (type) {
      case JSVAL_TYPE_STRING:
        key = JSProto_String;
        break;

      case JSVAL_TYPE_INT32:
      case JSVAL_TYPE_DOUBLE:
        key = JSProto_Number;
        break;

      case JSVAL_TYPE_BOOLEAN:
        key = JSProto_Boolean;
        break;

      case JSVAL_TYPE_OBJECT:
      case JSVAL_TYPE_UNKNOWN:
        if (types->getObjectCount() == 1 && !top->isNotType(JSVAL_TYPE_OBJECT)) {
            JS_ASSERT_IF(top->isTypeKnown(), top->isType(JSVAL_TYPE_OBJECT));
            types::TypeObject *object = types->getTypeObject(0);
            if (object && object->proto) {
                if (!testSingletonProperty(object->proto, id))
                    return false;
                types->addFreeze(cx);

                /* If we don't know this is an object, we will need a test. */
                *testObject = (type != JSVAL_TYPE_OBJECT) && !top->isTypeKnown();
                return true;
            }
        }
        return false;

      default:
        return false;
    }

    JSObject *proto;
    if (!js_GetClassPrototype(cx, globalObj, key, &proto, NULL))
        return NULL;

    return testSingletonProperty(proto, id);
}

bool
mjit::Compiler::jsop_callprop_dispatch(JSAtom *atom)
{
    /*
     * Check for a CALLPROP which is a dynamic dispatch: every value it can
     * push is a singleton, and the pushed value is determined by the type of
     * the object being accessed. Return true if the CALLPROP has been fully
     * processed, false if no code was generated.
     */
    FrameEntry *top = frame.peek(-1);
    if (top->isNotType(JSVAL_TYPE_OBJECT))
        return false;

    jsid id = ATOM_TO_JSID(atom);
    if (id != types::MakeTypeId(cx, id))
        return false;

    types::TypeSet *pushedTypes = pushedTypeSet(0);
    if (pushedTypes->unknownObject() || pushedTypes->baseFlags() != 0)
        return false;

    /* Check every pushed value is a singleton. */
    for (unsigned i = 0; i < pushedTypes->getObjectCount(); i++) {
        if (pushedTypes->getTypeObject(i) != NULL)
            return false;
    }

    types::TypeSet *objTypes = analysis->poppedTypes(PC, 0);
    if (objTypes->unknownObject() || objTypes->getObjectCount() == 0)
        return false;

    pushedTypes->addFreeze(cx);

    /* Map each type in the object to the resulting pushed value. */
    Vector<JSObject *> results(CompilerAllocPolicy(cx, *this));

    /*
     * For each type of the base object, check it has no 'own' property for the
     * accessed id and that its prototype does have such a property.
     */
    uint32 last = 0;
    for (unsigned i = 0; i < objTypes->getObjectCount(); i++) {
        if (objTypes->getSingleObject(i) != NULL)
            return false;
        types::TypeObject *object = objTypes->getTypeObject(i);
        if (!object) {
            results.append(NULL);
            continue;
        }
        if (object->unknownProperties() || !object->proto)
            return false;
        types::TypeSet *ownTypes = object->getProperty(cx, id, false);
        if (ownTypes->isOwnProperty(cx, false))
            return false;

        if (!testSingletonProperty(object->proto, id))
            return false;

        types::TypeSet *protoTypes = object->proto->getType(cx)->getProperty(cx, id, false);
        if (!protoTypes)
            return false;
        JSObject *singleton = protoTypes->getSingleton(cx);
        if (!singleton)
            return false;

        results.append(singleton);
        last = i;
    }

    if (oomInVector)
        return false;

    objTypes->addFreeze(cx);

    /* Done filtering, now generate code which dispatches on the type. */

    frame.forgetMismatchedObject(top);

    if (!top->isType(JSVAL_TYPE_OBJECT)) {
        Jump notObject = frame.testObject(Assembler::NotEqual, top);
        stubcc.linkExit(notObject, Uses(1));
    }

    RegisterID reg = frame.tempRegForData(top);
    frame.pinReg(reg);
    RegisterID pushreg = frame.allocReg();
    frame.unpinReg(reg);

    Address typeAddress(reg, JSObject::offsetOfType());

    Vector<Jump> rejoins(CompilerAllocPolicy(cx, *this));
    MaybeJump lastMiss;

    for (unsigned i = 0; i < objTypes->getObjectCount(); i++) {
        types::TypeObject *object = objTypes->getTypeObject(i);
        if (!object) {
            JS_ASSERT(results[i] == NULL);
            continue;
        }
        if (lastMiss.isSet())
            lastMiss.get().linkTo(masm.label(), &masm);

        /*
         * Check that the pushed result is actually in the known pushed types
         * for the bytecode; this bytecode may have type barriers. Redirect to
         * the stub to update said pushed types.
         */
        if (!pushedTypes->hasType(types::Type::ObjectType(results[i]))) {
            JS_ASSERT(hasTypeBarriers(PC));
            if (i == last) {
                stubcc.linkExit(masm.jump(), Uses(1));
                break;
            } else {
                lastMiss.setJump(masm.branchPtr(Assembler::NotEqual, typeAddress, ImmPtr(object)));
                stubcc.linkExit(masm.jump(), Uses(1));
                continue;
            }
        }

        if (i == last) {
            masm.move(ImmPtr(results[i]), pushreg);
            break;
        } else {
            lastMiss.setJump(masm.branchPtr(Assembler::NotEqual, typeAddress, ImmPtr(object)));
            masm.move(ImmPtr(results[i]), pushreg);
            rejoins.append(masm.jump());
        }
    }

    for (unsigned i = 0; i < rejoins.length(); i++)
        rejoins[i].linkTo(masm.label(), &masm);

    stubcc.leave();
    stubcc.masm.move(ImmPtr(atom), Registers::ArgReg1);
    OOL_STUBCALL(stubs::CallProp, REJOIN_FALLTHROUGH);

    frame.dup();
    // THIS THIS

    frame.pushTypedPayload(JSVAL_TYPE_OBJECT, pushreg);
    // THIS THIS FUN

    frame.shift(-2);
    // FUN THIS

    stubcc.rejoin(Changes(2));
    return true;
}

bool
mjit::Compiler::jsop_callprop(JSAtom *atom)
{
    FrameEntry *top = frame.peek(-1);

    /* If the CALLPROP will definitely be fetching a particular value, nop it. */
    bool testObject;
    JSObject *singleton = pushedSingleton(0);
    if (singleton && singleton->isFunction() && !hasTypeBarriers(PC) &&
        testSingletonPropertyTypes(top, ATOM_TO_JSID(atom), &testObject)) {
        if (testObject) {
            Jump notObject = frame.testObject(Assembler::NotEqual, top);
            stubcc.linkExit(notObject, Uses(1));
            stubcc.leave();
            stubcc.masm.move(ImmPtr(atom), Registers::ArgReg1);
            OOL_STUBCALL(stubs::CallProp, REJOIN_FALLTHROUGH);
        }

        // THIS

        frame.dup();
        // THIS THIS

        frame.push(ObjectValue(*singleton));
        // THIS THIS FUN

        frame.shift(-2);
        // FUN THIS

        if (testObject)
            stubcc.rejoin(Changes(2));

        return true;
    }

    /* Check for a dynamic dispatch. */
    if (cx->typeInferenceEnabled()) {
        if (jsop_callprop_dispatch(atom))
            return true;
    }

    /* If the incoming type will never PIC, take slow path. */
    if (top->isTypeKnown() && top->getKnownType() != JSVAL_TYPE_OBJECT) {
        if (top->getKnownType() == JSVAL_TYPE_STRING)
            return jsop_callprop_str(atom);
        return jsop_callprop_slow(atom);
    }

    if (top->isTypeKnown())
        return jsop_callprop_obj(atom);
    return jsop_callprop_generic(atom);
}

bool
mjit::Compiler::jsop_setprop(JSAtom *atom, bool usePropCache, bool popGuaranteed)
{
    FrameEntry *lhs = frame.peek(-2);
    FrameEntry *rhs = frame.peek(-1);

    /* If the incoming type will never PIC, take slow path. */
    if (lhs->isTypeKnown() && lhs->getKnownType() != JSVAL_TYPE_OBJECT) {
        jsop_setprop_slow(atom, usePropCache);
        return true;
    }

    /*
     * Set the property directly if we are accessing a known object which
     * always has the property in a particular inline slot.
     */
    jsid id = ATOM_TO_JSID(atom);
    types::TypeSet *types = frame.extra(lhs).types;
    if (JSOp(*PC) == JSOP_SETPROP && id == types::MakeTypeId(cx, id) &&
        types && !types->unknownObject() &&
        types->getObjectCount() == 1 &&
        types->getTypeObject(0) != NULL &&
        !types->getTypeObject(0)->unknownProperties()) {
        JS_ASSERT(usePropCache);
        types::TypeObject *object = types->getTypeObject(0);
        types::TypeSet *propertyTypes = object->getProperty(cx, id, false);
        if (!propertyTypes)
            return false;
        if (propertyTypes->isDefiniteProperty() && !propertyTypes->isOwnProperty(cx, true)) {
            types->addFreeze(cx);
            uint32 slot = propertyTypes->definiteSlot();
            bool isObject = lhs->isTypeKnown();
            if (!isObject) {
                Jump notObject = frame.testObject(Assembler::NotEqual, lhs);
                stubcc.linkExit(notObject, Uses(2));
                stubcc.leave();
                stubcc.masm.move(ImmPtr(atom), Registers::ArgReg1);
                OOL_STUBCALL(STRICT_VARIANT(stubs::SetName), REJOIN_FALLTHROUGH);
            }
            RegisterID reg = frame.tempRegForData(lhs);
            frame.storeTo(rhs, Address(reg, JSObject::getFixedSlotOffset(slot)), popGuaranteed);
            frame.shimmy(1);
            if (!isObject)
                stubcc.rejoin(Changes(1));
            return true;
        }
    }

    JSOp op = JSOp(*PC);

    ic::PICInfo::Kind kind = (op == JSOP_SETMETHOD)
                             ? ic::PICInfo::SETMETHOD
                             : ic::PICInfo::SET;
    PICGenInfo pic(kind, op, usePropCache);
    pic.atom = atom;

    if (monitored(PC)) {
        pic.typeMonitored = true;
        types::TypeSet *types = frame.extra(rhs).types;
        if (!types) {
            /* Handle FORNAME and other compound opcodes. Yuck. */
            types = types::TypeSet::make(cx, "unknownRHS");
            if (!types)
                return false;
            types->addType(cx, types::Type::UnknownType());
        }
        pic.rhsTypes = types;
    } else {
        pic.typeMonitored = false;
        pic.rhsTypes = NULL;
    }

    RESERVE_IC_SPACE(masm);
    RESERVE_OOL_SPACE(stubcc.masm);

    /* Guard that the type is an object. */
    Jump typeCheck;
    if (!lhs->isTypeKnown()) {
        RegisterID reg = frame.tempRegForType(lhs);
        pic.typeReg = reg;

        /* Start the hot path where it's easy to patch it. */
        pic.fastPathStart = masm.label();
        Jump j = masm.testObject(Assembler::NotEqual, reg);

        pic.typeCheck = stubcc.linkExit(j, Uses(2));
        stubcc.leave();

        stubcc.masm.move(ImmPtr(atom), Registers::ArgReg1);
        if (usePropCache)
            OOL_STUBCALL(STRICT_VARIANT(stubs::SetName), REJOIN_FALLTHROUGH);
        else
            OOL_STUBCALL(STRICT_VARIANT(stubs::SetPropNoCache), REJOIN_FALLTHROUGH);
        typeCheck = stubcc.masm.jump();
        pic.hasTypeCheck = true;
    } else {
        pic.fastPathStart = masm.label();
        pic.hasTypeCheck = false;
        pic.typeReg = Registers::ReturnReg;
    }

    frame.forgetMismatchedObject(lhs);

    /* Get the object into a mutable register. */
    RegisterID objReg = frame.copyDataIntoReg(lhs);
    pic.objReg = objReg;

    /* Get info about the RHS and pin it. */
    ValueRemat vr;
    frame.pinEntry(rhs, vr);
    pic.vr = vr;

    RegisterID shapeReg = frame.allocReg();
    pic.shapeReg = shapeReg;

    frame.unpinEntry(vr);

    /* Guard on shape. */
    masm.loadShape(objReg, shapeReg);
    pic.shapeGuard = masm.label();
    DataLabel32 inlineShapeData;
    Jump j = masm.branch32WithPatch(Assembler::NotEqual, shapeReg,
                                    Imm32(int32(INVALID_SHAPE)),
                                    inlineShapeData);
    Label afterInlineShapeJump = masm.label();

    /* Slow path. */
    {
        pic.slowPathStart = stubcc.linkExit(j, Uses(2));

        stubcc.leave();
        passICAddress(&pic);
        pic.slowPathCall = OOL_STUBCALL(ic::SetProp, REJOIN_FALLTHROUGH);
        CHECK_OOL_SPACE();
    }

    /* Load dslots. */
    Label dslotsLoadLabel = masm.loadPtrWithPatchToLEA(Address(objReg, offsetof(JSObject, slots)),
                                                       objReg);

    /* Store RHS into object slot. */
    Address slot(objReg, 1 << 24);
    DataLabel32 inlineValueStore = masm.storeValueWithAddressOffsetPatch(vr, slot);
    pic.fastPathRejoin = masm.label();

    frame.freeReg(objReg);
    frame.freeReg(shapeReg);

    /* "Pop under", taking out object (LHS) and leaving RHS. */
    frame.shimmy(1);

    /* Finish slow path. */
    {
        if (pic.hasTypeCheck)
            typeCheck.linkTo(stubcc.masm.label(), &stubcc.masm);
        stubcc.rejoin(Changes(1));
    }

    RETURN_IF_OOM(false);

    SetPropLabels &labels = pic.setPropLabels();
    labels.setInlineShapeData(masm, pic.shapeGuard, inlineShapeData);
    labels.setDslotsLoad(masm, pic.fastPathRejoin, dslotsLoadLabel, vr);
    labels.setInlineValueStore(masm, pic.fastPathRejoin, inlineValueStore, vr);
    labels.setInlineShapeJump(masm, pic.shapeGuard, afterInlineShapeJump);

    pics.append(pic);
    return true;
}

void
mjit::Compiler::jsop_name(JSAtom *atom, JSValueType type, bool isCall)
{
    PICGenInfo pic(isCall ? ic::PICInfo::CALLNAME : ic::PICInfo::NAME, JSOp(*PC), true);

    RESERVE_IC_SPACE(masm);

    pic.shapeReg = frame.allocReg();
    pic.objReg = frame.allocReg();
    pic.typeReg = Registers::ReturnReg;
    pic.atom = atom;
    pic.hasTypeCheck = false;
    pic.fastPathStart = masm.label();

    RejoinState rejoin = isCall ? REJOIN_FALLTHROUGH : REJOIN_GETTER;

    /* There is no inline implementation, so we always jump to the slow path or to a stub. */
    pic.shapeGuard = masm.label();
    Jump inlineJump = masm.jump();
    {
        RESERVE_OOL_SPACE(stubcc.masm);
        pic.slowPathStart = stubcc.linkExit(inlineJump, Uses(0));
        stubcc.leave();
        passICAddress(&pic);
        pic.slowPathCall = OOL_STUBCALL(isCall ? ic::CallName : ic::Name, rejoin);
        CHECK_OOL_SPACE();
    }
    pic.fastPathRejoin = masm.label();

    /* Initialize op labels. */
    ScopeNameLabels &labels = pic.scopeNameLabels();
    labels.setInlineJump(masm, pic.fastPathStart, inlineJump);

    /*
     * We can't optimize away the PIC for the NAME access itself, but if we've
     * only seen a single value pushed by this access, mark it as such and
     * recompile if a different value becomes possible.
     */
    JSObject *singleton = pushedSingleton(0);
    if (singleton) {
        frame.push(ObjectValue(*singleton));
        frame.freeReg(pic.shapeReg);
        frame.freeReg(pic.objReg);
    } else {
        frame.pushRegs(pic.shapeReg, pic.objReg, type);
    }
    if (isCall)
        frame.pushSynced(JSVAL_TYPE_UNKNOWN);
    BarrierState barrier = testBarrier(pic.shapeReg, pic.objReg, /* testUndefined = */ true);

    stubcc.rejoin(Changes(isCall ? 2 : 1));

    pics.append(pic);

    finishBarrier(barrier, rejoin, isCall ? 1 : 0);
}

bool
mjit::Compiler::jsop_xname(JSAtom *atom)
{
    PICGenInfo pic(ic::PICInfo::XNAME, JSOp(*PC), true);

    FrameEntry *fe = frame.peek(-1);
    if (fe->isNotType(JSVAL_TYPE_OBJECT)) {
        return jsop_getprop(atom, knownPushedType(0));
    }

    if (!fe->isTypeKnown()) {
        Jump notObject = frame.testObject(Assembler::NotEqual, fe);
        stubcc.linkExit(notObject, Uses(1));
    }

    frame.forgetMismatchedObject(fe);

    RESERVE_IC_SPACE(masm);

    pic.shapeReg = frame.allocReg();
    pic.objReg = frame.copyDataIntoReg(fe);
    pic.typeReg = Registers::ReturnReg;
    pic.atom = atom;
    pic.hasTypeCheck = false;
    pic.fastPathStart = masm.label();

    /* There is no inline implementation, so we always jump to the slow path or to a stub. */
    pic.shapeGuard = masm.label();
    Jump inlineJump = masm.jump();
    {
        RESERVE_OOL_SPACE(stubcc.masm);
        pic.slowPathStart = stubcc.linkExit(inlineJump, Uses(1));
        stubcc.leave();
        passICAddress(&pic);
        pic.slowPathCall = OOL_STUBCALL(ic::XName, REJOIN_GETTER);
        CHECK_OOL_SPACE();
    }

    pic.fastPathRejoin = masm.label();

    RETURN_IF_OOM(false);

    /* Initialize op labels. */
    ScopeNameLabels &labels = pic.scopeNameLabels();
    labels.setInlineJumpOffset(masm.differenceBetween(pic.fastPathStart, inlineJump));

    frame.pop();
    frame.pushRegs(pic.shapeReg, pic.objReg, knownPushedType(0));

    BarrierState barrier = testBarrier(pic.shapeReg, pic.objReg, /* testUndefined = */ true);

    stubcc.rejoin(Changes(1));

    pics.append(pic);

    finishBarrier(barrier, REJOIN_FALLTHROUGH, 0);
    return true;
}

void
mjit::Compiler::jsop_bindname(JSAtom *atom, bool usePropCache)
{
    PICGenInfo pic(ic::PICInfo::BIND, JSOp(*PC), usePropCache);

    // This code does not check the frame flags to see if scopeChain has been
    // set. Rather, it relies on the up-front analysis statically determining
    // whether BINDNAME can be used, which reifies the scope chain at the
    // prologue.
    JS_ASSERT(analysis->usesScopeChain());

    pic.shapeReg = frame.allocReg();
    pic.objReg = frame.allocReg();
    pic.typeReg = Registers::ReturnReg;
    pic.atom = atom;
    pic.hasTypeCheck = false;

    RESERVE_IC_SPACE(masm);
    pic.fastPathStart = masm.label();

    Address parent(pic.objReg, offsetof(JSObject, parent));
    masm.loadPtr(Address(JSFrameReg, StackFrame::offsetOfScopeChain()), pic.objReg);

    pic.shapeGuard = masm.label();
    Jump inlineJump = masm.branchPtr(Assembler::NotEqual, parent, ImmPtr(0));
    {
        RESERVE_OOL_SPACE(stubcc.masm);
        pic.slowPathStart = stubcc.linkExit(inlineJump, Uses(0));
        stubcc.leave();
        passICAddress(&pic);
        pic.slowPathCall = OOL_STUBCALL(ic::BindName, REJOIN_BINDNAME);
        CHECK_OOL_SPACE();
    }

    pic.fastPathRejoin = masm.label();

    /* Initialize op labels. */
    BindNameLabels &labels = pic.bindNameLabels();
    labels.setInlineJump(masm, pic.shapeGuard, inlineJump);

    frame.pushTypedPayload(JSVAL_TYPE_OBJECT, pic.objReg);
    frame.freeReg(pic.shapeReg);

    stubcc.rejoin(Changes(1));

    pics.append(pic);
}

#else /* !JS_POLYIC */

void
mjit::Compiler::jsop_name(JSAtom *atom, JSValueType type, bool isCall)
{
    prepareStubCall(Uses(0));
        INLINE_STUBCALL(isCall ? stubs::CallName : stubs::Name, REJOIN_FALLTHROUGH);
    frame.pushSynced(type);
    if (isCall)
        frame.pushSynced(JSVAL_TYPE_UNKNOWN);
}

bool
mjit::Compiler::jsop_xname(JSAtom *atom)
{
    return jsop_getprop(atom, knownPushedType(0), pushedTypeSet(0));
}

bool
mjit::Compiler::jsop_getprop(JSAtom *atom, JSValueType knownType, types::TypeSet *typeSet,
                             bool typecheck, bool usePropCache)
{
    jsop_getprop_slow(atom, usePropCache);
    return true;
}

bool
mjit::Compiler::jsop_callprop(JSAtom *atom)
{
    return jsop_callprop_slow(atom);
}

bool
mjit::Compiler::jsop_setprop(JSAtom *atom, bool usePropCache)
{
    jsop_setprop_slow(atom, usePropCache);
    return true;
}

void
mjit::Compiler::jsop_bindname(JSAtom *atom, bool usePropCache)
{
    RegisterID reg = frame.allocReg();
    Address scopeChain(JSFrameReg, StackFrame::offsetOfScopeChain());
    masm.loadPtr(scopeChain, reg);

    Address address(reg, offsetof(JSObject, parent));

    Jump j = masm.branchPtr(Assembler::NotEqual, address, ImmPtr(0));

    stubcc.linkExit(j, Uses(0));
    stubcc.leave();
    if (usePropCache) {
        OOL_STUBCALL(stubs::BindName, REJOIN_BINDNAME);
    } else {
        stubcc.masm.move(ImmPtr(atom), Registers::ArgReg1);
        OOL_STUBCALL(stubs::BindNameNoCache, REJOIN_BINDNAME);
    }

    frame.pushTypedPayload(JSVAL_TYPE_OBJECT, reg);

    stubcc.rejoin(Changes(1));
}
#endif

void
mjit::Compiler::jsop_this()
{
    frame.pushThis();

    /* 
     * In strict mode code, we don't wrap 'this'.
     * In direct-call eval code, we wrapped 'this' before entering the eval.
     * In global code, 'this' is always an object.
     */
    if (script->fun && !script->strictModeCode) {
        FrameEntry *thisFe = frame.peek(-1);

        /*
         * We don't inline calls to scripts which use 'this' but might require
         * 'this' to be wrapped.
         */
        JS_ASSERT(!thisFe->isNotType(JSVAL_TYPE_OBJECT));

        if (!thisFe->isType(JSVAL_TYPE_OBJECT)) {
            JSValueType type = cx->typeInferenceEnabled()
                ? script->types.thisTypes()->getKnownTypeTag(cx)
                : JSVAL_TYPE_UNKNOWN;
            if (type != JSVAL_TYPE_OBJECT) {
                Jump notObj = frame.testObject(Assembler::NotEqual, thisFe);
                stubcc.linkExit(notObj, Uses(1));
                stubcc.leave();
                OOL_STUBCALL(stubs::This, REJOIN_FALLTHROUGH);
                stubcc.rejoin(Changes(1));
            }

            // Now we know that |this| is an object.
            frame.pop();
            frame.learnThisIsObject(type != JSVAL_TYPE_OBJECT);
            frame.pushThis();
        }

        JS_ASSERT(thisFe->isType(JSVAL_TYPE_OBJECT));
    }
}

bool
mjit::Compiler::jsop_gnameinc(JSOp op, VoidStubAtom stub, uint32 index)
{
    JSAtom *atom = script->getAtom(index);

#if defined JS_MONOIC
    int amt = (op == JSOP_GNAMEINC || op == JSOP_INCGNAME) ? 1 : -1;

    jsop_bindgname();
    // OBJ

    jsop_getgname(index);
    // OBJ V

    if (!analysis->incrementInitialValueObserved(PC)) {
        frame.push(Int32Value(-amt));
        // OBJ V 1

<<<<<<< HEAD
        /* Use sub since it calls ValueToNumber instead of string concat. */
        if (!jsop_binary(JSOP_SUB, stubs::Sub, knownPushedType(0), pushedTypeSet(0)))
            return false;
        // OBJ N+1
=======
        /* Use sub since it calls ToNumber instead of string concat. */
        jsop_binary(JSOP_SUB, stubs::Sub);
        // N+1

        jsop_bindgname();
        // V+1 OBJ
>>>>>>> 0c9abec3

        jsop_setgname(atom, false, analysis->popGuaranteed(PC));
        // N+1
    } else {
        jsop_pos();
        // OBJ N

        frame.swap();
        // N OBJ

        frame.dupAt(-2);
        // N OBJ N

        frame.push(Int32Value(amt));
        // N OBJ N 1

        if (!jsop_binary(JSOP_ADD, stubs::Add, knownPushedType(0), pushedTypeSet(0)))
            return false;
        // N OBJ N+1

        jsop_setgname(atom, false, true);
        // N N+1

        frame.pop();
        // N
    }
#else
    prepareStubCall(Uses(0));
    masm.move(ImmPtr(atom), Registers::ArgReg1);
    INLINE_STUBCALL(stub, REJOIN_FALLTHROUGH);
    frame.pushSynced(knownPushedType(0));
#endif

    return true;
}

CompileStatus
mjit::Compiler::jsop_nameinc(JSOp op, VoidStubAtom stub, uint32 index)
{
    JSAtom *atom = script->getAtom(index);
#if defined JS_POLYIC
    int amt = (op == JSOP_NAMEINC || op == JSOP_INCNAME) ? 1 : -1;

    jsop_bindname(atom, false);
    // OBJ

    jsop_name(atom, JSVAL_TYPE_UNKNOWN, false);
    // OBJ V

    if (!analysis->incrementInitialValueObserved(PC)) {
        frame.push(Int32Value(-amt));
        // OBJ V 1

<<<<<<< HEAD
        /* Use sub since it calls ValueToNumber instead of string concat. */
        frame.syncAt(-3);
        if (!jsop_binary(JSOP_SUB, stubs::Sub, knownPushedType(0), pushedTypeSet(0)))
            return Compile_Retry;
        // OBJ N+1
=======
        /* Use sub since it calls ToNumber instead of string concat. */
        jsop_binary(JSOP_SUB, stubs::Sub);
        // N+1
>>>>>>> 0c9abec3

        if (!jsop_setprop(atom, false, analysis->popGuaranteed(PC)))
            return Compile_Error;
        // N+1
    } else {
        jsop_pos();
        // OBJ N

        frame.swap();
        // N OBJ

        frame.dupAt(-2);
        // N OBJ N

        frame.push(Int32Value(amt));
        // N OBJ N 1

        frame.syncAt(-3);
        if (!jsop_binary(JSOP_ADD, stubs::Add, knownPushedType(0), pushedTypeSet(0)))
            return Compile_Retry;
        // N OBJ N+1

        if (!jsop_setprop(atom, false, true))
            return Compile_Error;
        // N N+1

        frame.pop();
        // N
    }
#else
    prepareStubCall(Uses(0));
    masm.move(ImmPtr(atom), Registers::ArgReg1);
    INLINE_STUBCALL(stub);
    frame.pushSynced(knownPushedType(0));
#endif

    return Compile_Okay;
}

CompileStatus
mjit::Compiler::jsop_propinc(JSOp op, VoidStubAtom stub, uint32 index)
{
    JSAtom *atom = script->getAtom(index);
#if defined JS_POLYIC
    int amt = (op == JSOP_PROPINC || op == JSOP_INCPROP) ? 1 : -1;

<<<<<<< HEAD
    frame.dup();
    // OBJ OBJ
=======
            /* Use sub since it calls ToNumber instead of string concat. */
            jsop_binary(JSOP_SUB, stubs::Sub);
            // OBJ V+1

            if (!jsop_setprop(atom, false))
                return false;
            // V+1

            if (pop)
                frame.pop();
        } else {
            /* The pre-value is observed, making this more tricky. */

            frame.dup();
            // OBJ OBJ 
>>>>>>> 0c9abec3

    if (!jsop_getprop(atom, JSVAL_TYPE_UNKNOWN))
        return Compile_Error;
    // OBJ V

    if (!analysis->incrementInitialValueObserved(PC)) {
        frame.push(Int32Value(-amt));
        // OBJ V 1

        /* Use sub since it calls ValueToNumber instead of string concat. */
        frame.syncAt(-3);
        if (!jsop_binary(JSOP_SUB, stubs::Sub, knownPushedType(0), pushedTypeSet(0)))
            return Compile_Retry;
        // OBJ N+1

        if (!jsop_setprop(atom, false, analysis->popGuaranteed(PC)))
            return Compile_Error;
        // N+1
    } else {
        jsop_pos();
        // OBJ N

        frame.swap();
        // N OBJ

        frame.dupAt(-2);
        // N OBJ N

        frame.push(Int32Value(amt));
        // N OBJ N 1

        frame.syncAt(-3);
        if (!jsop_binary(JSOP_ADD, stubs::Add, knownPushedType(0), pushedTypeSet(0)))
            return Compile_Retry;
        // N OBJ N+1

        if (!jsop_setprop(atom, false, true))
            return Compile_Error;
        // N N+1

        frame.pop();
        // N
    }
#else
    prepareStubCall(Uses(1));
    masm.move(ImmPtr(atom), Registers::ArgReg1);
    INLINE_STUBCALL(stub);
    frame.pop();
    pushSyncedEntry(0);
#endif

    return Compile_Okay;
}

bool
mjit::Compiler::iter(uintN flags)
{
    FrameEntry *fe = frame.peek(-1);

    /*
     * Stub the call if this is not a simple 'for in' loop or if the iterated
     * value is known to not be an object.
     */
    if ((flags != JSITER_ENUMERATE) || fe->isNotType(JSVAL_TYPE_OBJECT)) {
        prepareStubCall(Uses(1));
        masm.move(Imm32(flags), Registers::ArgReg1);
        INLINE_STUBCALL(stubs::Iter, REJOIN_FALLTHROUGH);
        frame.pop();
        frame.pushSynced(JSVAL_TYPE_UNKNOWN);
        return true;
    }

    if (!fe->isTypeKnown()) {
        Jump notObject = frame.testObject(Assembler::NotEqual, fe);
        stubcc.linkExit(notObject, Uses(1));
    }

    frame.forgetMismatchedObject(fe);

    RegisterID reg = frame.tempRegForData(fe);

    frame.pinReg(reg);
    RegisterID ioreg = frame.allocReg();  /* Will hold iterator JSObject */
    RegisterID nireg = frame.allocReg();  /* Will hold NativeIterator */
    RegisterID T1 = frame.allocReg();
    RegisterID T2 = frame.allocReg();
    frame.unpinReg(reg);

    /* Fetch the most recent iterator. */
    masm.loadPtr(&script->compartment->nativeIterCache.last, ioreg);

    /* Test for NULL. */
    Jump nullIterator = masm.branchTest32(Assembler::Zero, ioreg, ioreg);
    stubcc.linkExit(nullIterator, Uses(1));

    /* Get NativeIterator from iter obj. */
    masm.loadObjPrivate(ioreg, nireg);

    /* Test for active iterator. */
    Address flagsAddr(nireg, offsetof(NativeIterator, flags));
    masm.load32(flagsAddr, T1);
    Jump activeIterator = masm.branchTest32(Assembler::NonZero, T1,
                                            Imm32(JSITER_ACTIVE|JSITER_UNREUSABLE));
    stubcc.linkExit(activeIterator, Uses(1));

    /* Compare shape of object with iterator. */
    masm.loadShape(reg, T1);
    masm.loadPtr(Address(nireg, offsetof(NativeIterator, shapes_array)), T2);
    masm.load32(Address(T2, 0), T2);
    Jump mismatchedObject = masm.branch32(Assembler::NotEqual, T1, T2);
    stubcc.linkExit(mismatchedObject, Uses(1));

    /* Compare shape of object's prototype with iterator. */
    masm.loadPtr(Address(reg, JSObject::offsetOfType()), T1);
    masm.loadPtr(Address(T1, offsetof(types::TypeObject, proto)), T1);
    masm.loadShape(T1, T1);
    masm.loadPtr(Address(nireg, offsetof(NativeIterator, shapes_array)), T2);
    masm.load32(Address(T2, sizeof(uint32)), T2);
    Jump mismatchedProto = masm.branch32(Assembler::NotEqual, T1, T2);
    stubcc.linkExit(mismatchedProto, Uses(1));

    /*
     * Compare object's prototype's prototype with NULL. The last native
     * iterator will always have a prototype chain length of one
     * (i.e. it must be a plain object), so we do not need to generate
     * a loop here.
     */
    masm.loadPtr(Address(reg, JSObject::offsetOfType()), T1);
    masm.loadPtr(Address(T1, offsetof(types::TypeObject, proto)), T1);
    masm.loadPtr(Address(T1, JSObject::offsetOfType()), T1);
    masm.loadPtr(Address(T1, offsetof(types::TypeObject, proto)), T1);
    Jump overlongChain = masm.branchPtr(Assembler::NonZero, T1, T1);
    stubcc.linkExit(overlongChain, Uses(1));

    /* Found a match with the most recent iterator. Hooray! */

    /* Mark iterator as active. */
    masm.storePtr(reg, Address(nireg, offsetof(NativeIterator, obj)));
    masm.load32(flagsAddr, T1);
    masm.or32(Imm32(JSITER_ACTIVE), T1);
    masm.store32(T1, flagsAddr);

    /* Chain onto the active iterator stack. */
    masm.loadPtr(FrameAddress(offsetof(VMFrame, cx)), T1);
    masm.loadPtr(Address(T1, offsetof(JSContext, enumerators)), T2);
    masm.storePtr(T2, Address(nireg, offsetof(NativeIterator, next)));
    masm.storePtr(ioreg, Address(T1, offsetof(JSContext, enumerators)));

    frame.freeReg(nireg);
    frame.freeReg(T1);
    frame.freeReg(T2);

    stubcc.leave();
    stubcc.masm.move(Imm32(flags), Registers::ArgReg1);
    OOL_STUBCALL(stubs::Iter, REJOIN_FALLTHROUGH);

    /* Push the iterator object. */
    frame.pop();
    frame.pushTypedPayload(JSVAL_TYPE_OBJECT, ioreg);

    stubcc.rejoin(Changes(1));

    return true;
}

/*
 * This big nasty function emits a fast-path for native iterators, producing
 * a temporary value on the stack for FORLOCAL,ARG,GLOBAL,etc ops to use.
 */
void
mjit::Compiler::iterNext()
{
    FrameEntry *fe = frame.peek(-1);
    RegisterID reg = frame.tempRegForData(fe);

    /* Is it worth trying to pin this longer? Prolly not. */
    frame.pinReg(reg);
    RegisterID T1 = frame.allocReg();
    frame.unpinReg(reg);

    /* Test clasp */
    Jump notFast = masm.testObjClass(Assembler::NotEqual, reg, &js_IteratorClass);
    stubcc.linkExit(notFast, Uses(1));

    /* Get private from iter obj. */
    masm.loadObjPrivate(reg, T1);

    RegisterID T3 = frame.allocReg();
    RegisterID T4 = frame.allocReg();

    /* Test for a value iterator, which could come through an Iterator object. */
    masm.load32(Address(T1, offsetof(NativeIterator, flags)), T3);
    notFast = masm.branchTest32(Assembler::NonZero, T3, Imm32(JSITER_FOREACH));
    stubcc.linkExit(notFast, Uses(1));

    RegisterID T2 = frame.allocReg();

    /* Get cursor. */
    masm.loadPtr(Address(T1, offsetof(NativeIterator, props_cursor)), T2);

    /* Test if the jsid is a string. */
    masm.loadPtr(T2, T3);
    masm.move(T3, T4);
    masm.andPtr(Imm32(JSID_TYPE_MASK), T4);
    notFast = masm.branchTestPtr(Assembler::NonZero, T4, T4);
    stubcc.linkExit(notFast, Uses(1));

    /* It's safe to increase the cursor now. */
    masm.addPtr(Imm32(sizeof(jsid)), T2, T4);
    masm.storePtr(T4, Address(T1, offsetof(NativeIterator, props_cursor)));

    frame.freeReg(T4);
    frame.freeReg(T1);
    frame.freeReg(T2);

    stubcc.leave();
    OOL_STUBCALL(stubs::IterNext, REJOIN_NONE);

    frame.pushUntypedPayload(JSVAL_TYPE_STRING, T3);

    /* Join with the stub call. */
    stubcc.rejoin(Changes(1));
}

bool
mjit::Compiler::iterMore(jsbytecode *target)
{
    if (!frame.syncForBranch(target, Uses(1)))
        return false;

    FrameEntry *fe = frame.peek(-1);
    RegisterID reg = frame.tempRegForData(fe);
    RegisterID tempreg = frame.allocReg();

    /* Test clasp */
    Jump notFast = masm.testObjClass(Assembler::NotEqual, reg, &js_IteratorClass);
    stubcc.linkExitForBranch(notFast);

    /* Get private from iter obj. */
    masm.loadObjPrivate(reg, reg);

    /* Test that the iterator supports fast iteration. */
    notFast = masm.branchTest32(Assembler::NonZero, Address(reg, offsetof(NativeIterator, flags)),
                                Imm32(JSITER_FOREACH));
    stubcc.linkExitForBranch(notFast);

    /* Get props_cursor, test */
    masm.loadPtr(Address(reg, offsetof(NativeIterator, props_cursor)), tempreg);
    masm.loadPtr(Address(reg, offsetof(NativeIterator, props_end)), reg);

    Jump jFast = masm.branchPtr(Assembler::LessThan, tempreg, reg);

    stubcc.leave();
    OOL_STUBCALL(stubs::IterMore, REJOIN_BRANCH);
    Jump j = stubcc.masm.branchTest32(Assembler::NonZero, Registers::ReturnReg,
                                      Registers::ReturnReg);

    stubcc.rejoin(Changes(1));
    frame.freeReg(tempreg);

    return jumpAndTrace(jFast, target, &j);
}

void
mjit::Compiler::iterEnd()
{
    FrameEntry *fe= frame.peek(-1);
    RegisterID reg = frame.tempRegForData(fe);

    frame.pinReg(reg);
    RegisterID T1 = frame.allocReg();
    frame.unpinReg(reg);

    /* Test clasp */
    Jump notIterator = masm.testObjClass(Assembler::NotEqual, reg, &js_IteratorClass);
    stubcc.linkExit(notIterator, Uses(1));

    /* Get private from iter obj. */
    masm.loadObjPrivate(reg, T1);

    RegisterID T2 = frame.allocReg();

    /* Load flags. */
    Address flagAddr(T1, offsetof(NativeIterator, flags));
    masm.loadPtr(flagAddr, T2);

    /* Test for a normal enumerate iterator. */
    Jump notEnumerate = masm.branchTest32(Assembler::Zero, T2, Imm32(JSITER_ENUMERATE));
    stubcc.linkExit(notEnumerate, Uses(1));

    /* Clear active bit. */
    masm.and32(Imm32(~JSITER_ACTIVE), T2);
    masm.storePtr(T2, flagAddr);

    /* Reset property cursor. */
    masm.loadPtr(Address(T1, offsetof(NativeIterator, props_array)), T2);
    masm.storePtr(T2, Address(T1, offsetof(NativeIterator, props_cursor)));

    /* Advance enumerators list. */
    masm.loadPtr(FrameAddress(offsetof(VMFrame, cx)), T2);
    masm.loadPtr(Address(T1, offsetof(NativeIterator, next)), T1);
    masm.storePtr(T1, Address(T2, offsetof(JSContext, enumerators)));

    frame.freeReg(T1);
    frame.freeReg(T2);

    stubcc.leave();
    OOL_STUBCALL(stubs::EndIter, REJOIN_FALLTHROUGH);

    frame.pop();

    stubcc.rejoin(Changes(1));
}

void
mjit::Compiler::jsop_eleminc(JSOp op, VoidStub stub)
{
    prepareStubCall(Uses(2));
    INLINE_STUBCALL(stub, REJOIN_FALLTHROUGH);
    frame.popn(2);
    pushSyncedEntry(0);
}

void
mjit::Compiler::jsop_getgname_slow(uint32 index)
{
    prepareStubCall(Uses(0));
    INLINE_STUBCALL(stubs::GetGlobalName, REJOIN_GETTER);
    frame.pushSynced(JSVAL_TYPE_UNKNOWN);
}

void
mjit::Compiler::jsop_bindgname()
{
    if (globalObj) {
        frame.push(ObjectValue(*globalObj));
        return;
    }

    /* :TODO: this is slower than it needs to be. */
    prepareStubCall(Uses(0));
    INLINE_STUBCALL(stubs::BindGlobalName, REJOIN_NONE);
    frame.takeReg(Registers::ReturnReg);
    frame.pushTypedPayload(JSVAL_TYPE_OBJECT, Registers::ReturnReg);
}

void
mjit::Compiler::jsop_getgname(uint32 index)
{
    /* Optimize undefined, NaN and Infinity. */
    JSAtom *atom = script->getAtom(index);
    if (atom == cx->runtime->atomState.typeAtoms[JSTYPE_VOID]) {
        frame.push(UndefinedValue());
        return;
    }
    if (atom == cx->runtime->atomState.NaNAtom) {
        frame.push(cx->runtime->NaNValue);
        return;
    }
    if (atom == cx->runtime->atomState.InfinityAtom) {
        frame.push(cx->runtime->positiveInfinityValue);
        return;
    }

    /* Optimize singletons like Math for JSOP_CALLPROP. */
    JSObject *obj = pushedSingleton(0);
    if (obj && !hasTypeBarriers(PC) && testSingletonProperty(globalObj, ATOM_TO_JSID(atom))) {
        frame.push(ObjectValue(*obj));
        return;
    }

    /* Get the type of the global. */
    jsid id = ATOM_TO_JSID(atom);
    JSValueType type = JSVAL_TYPE_UNKNOWN;
    if (cx->typeInferenceEnabled() && globalObj->isGlobal() && id == types::MakeTypeId(cx, id) &&
        !globalObj->type()->unknownProperties()) {
        /*
         * Get the type tag for the global either straight off it (in case this
         * is an INCGNAME op, and the pushed type set is wrong) or from the
         * pushed type set (if this is a GETGNAME op, and the property may have
         * a type barrier on it).
         */
        types::TypeSet *propertyTypes = globalObj->type()->getProperty(cx, id, false);
        if (!propertyTypes)
            return;
        types::TypeSet *types = (JSOp(*PC) == JSOP_GETGNAME || JSOp(*PC) == JSOP_CALLGNAME)
            ? pushedTypeSet(0)
            : propertyTypes;
        type = types->getKnownTypeTag(cx);

        const js::Shape *shape = globalObj->nativeLookup(ATOM_TO_JSID(atom));
        if (shape && shape->hasDefaultGetterOrIsMethod() && shape->hasSlot()) {
            Value *value = &globalObj->getSlotRef(shape->slot);
            if (!value->isUndefined() && !propertyTypes->isOwnProperty(cx, true)) {
                watchGlobalReallocation();
                RegisterID reg = frame.allocReg();
                masm.move(ImmPtr(value), reg);

                BarrierState barrier = pushAddressMaybeBarrier(Address(reg), type, true);
                finishBarrier(barrier, REJOIN_GETTER, 0);
                return;
            }
        }
        if (knownPushedType(0) != type)
            type = JSVAL_TYPE_UNKNOWN;
    }

#if defined JS_MONOIC
    jsop_bindgname();

    FrameEntry *fe = frame.peek(-1);
    JS_ASSERT(fe->isTypeKnown() && fe->getKnownType() == JSVAL_TYPE_OBJECT);

    GetGlobalNameICInfo ic;
    RESERVE_IC_SPACE(masm);
    RegisterID objReg;
    Jump shapeGuard;

    ic.usePropertyCache = true;

    ic.fastPathStart = masm.label();
    if (fe->isConstant()) {
        JSObject *obj = &fe->getValue().toObject();
        frame.pop();
        JS_ASSERT(obj->isNative());

        objReg = frame.allocReg();

        masm.load32FromImm(&obj->objShape, objReg);
        shapeGuard = masm.branch32WithPatch(Assembler::NotEqual, objReg,
                                            Imm32(int32(INVALID_SHAPE)), ic.shape);
        masm.move(ImmPtr(obj), objReg);
    } else {
        objReg = frame.ownRegForData(fe);
        frame.pop();
        RegisterID reg = frame.allocReg();

        masm.loadShape(objReg, reg);
        shapeGuard = masm.branch32WithPatch(Assembler::NotEqual, reg,
                                            Imm32(int32(INVALID_SHAPE)), ic.shape);
        frame.freeReg(reg);
    }
    stubcc.linkExit(shapeGuard, Uses(0));

    stubcc.leave();
    passMICAddress(ic);
    ic.slowPathCall = OOL_STUBCALL(ic::GetGlobalName, REJOIN_GETTER);

    /* Garbage value. */
    uint32 slot = 1 << 24;

    masm.loadPtr(Address(objReg, offsetof(JSObject, slots)), objReg);
    Address address(objReg, slot);
    
    /* Allocate any register other than objReg. */
    RegisterID treg = frame.allocReg();
    /* After dreg is loaded, it's safe to clobber objReg. */
    RegisterID dreg = objReg;

    ic.load = masm.loadValueWithAddressOffsetPatch(address, treg, dreg);

    frame.pushRegs(treg, dreg, type);

    /*
     * Note: no undefined check is needed for GNAME opcodes. These were not
     * declared with 'var', so cannot be undefined without triggering an error
     * or having been a pre-existing global whose value is undefined (which
     * type inference will know about).
     */
    BarrierState barrier = testBarrier(treg, dreg);

    stubcc.rejoin(Changes(1));

    getGlobalNames.append(ic);
    finishBarrier(barrier, REJOIN_GETTER, 0);

#else
    jsop_getgname_slow(index);
#endif

}

/*
 * Generate just the epilogue code that is specific to callgname. The rest
 * is shared with getgname.
 */
void
mjit::Compiler::jsop_callgname_epilogue()
{
    /*
     * This slow path does the same thing as the interpreter.
     */
    if (!globalObj) {
        prepareStubCall(Uses(1));
        INLINE_STUBCALL(stubs::PushImplicitThisForGlobal, REJOIN_NONE);
        frame.pushSynced(JSVAL_TYPE_UNKNOWN);
        return;
    }

    /* Fast path for known-not-an-object callee. */
    FrameEntry *fval = frame.peek(-1);
    if (fval->isNotType(JSVAL_TYPE_OBJECT)) {
        frame.push(UndefinedValue());
        return;
    }

    /* Paths for known object callee. */
    if (fval->isConstant()) {
        JSObject *obj = &fval->getValue().toObject();
        if (obj->getParent() == globalObj) {
            frame.push(UndefinedValue());
        } else {
            prepareStubCall(Uses(1));
            INLINE_STUBCALL(stubs::PushImplicitThisForGlobal, REJOIN_NONE);
            frame.pushSynced(JSVAL_TYPE_UNKNOWN);
        }
        return;
    }

    /*
     * Optimized version. This inlines the common case, calling a
     * (non-proxied) function that has the same global as the current
     * script. To make the code simpler, we:
     *      1. test the stronger property that the callee's parent is
     *         equal to the global of the current script, and
     *      2. bake in the global of the current script, which is why
     *         this optimized path requires compile-and-go.
     */

    /* If the callee is not an object, jump to the inline fast path. */
    MaybeRegisterID typeReg = frame.maybePinType(fval);
    RegisterID objReg = frame.copyDataIntoReg(fval);

    MaybeJump isNotObj;
    if (!fval->isType(JSVAL_TYPE_OBJECT)) {
        isNotObj = frame.testObject(Assembler::NotEqual, fval);
        frame.maybeUnpinReg(typeReg);
    }

    /*
     * If the callee is not a function, jump to OOL slow path.
     */
    Jump notFunction = masm.testFunction(Assembler::NotEqual, objReg);
    stubcc.linkExit(notFunction, Uses(1));

    /*
     * If the callee's parent is not equal to the global, jump to
     * OOL slow path.
     */
    masm.loadPtr(Address(objReg, offsetof(JSObject, parent)), objReg);
    Jump globalMismatch = masm.branchPtr(Assembler::NotEqual, objReg, ImmPtr(globalObj));
    stubcc.linkExit(globalMismatch, Uses(1));
    frame.freeReg(objReg);

    /* OOL stub call path. */
    stubcc.leave();
    OOL_STUBCALL(stubs::PushImplicitThisForGlobal, REJOIN_NONE);

    /* Fast path. */
    if (isNotObj.isSet())
        isNotObj.getJump().linkTo(masm.label(), &masm);
    frame.pushUntypedValue(UndefinedValue());

    stubcc.rejoin(Changes(1));
}

void
mjit::Compiler::jsop_setgname_slow(JSAtom *atom, bool usePropertyCache)
{
    prepareStubCall(Uses(2));
    masm.move(ImmPtr(atom), Registers::ArgReg1);
    if (usePropertyCache)
        INLINE_STUBCALL(STRICT_VARIANT(stubs::SetGlobalName), REJOIN_FALLTHROUGH);
    else
        INLINE_STUBCALL(STRICT_VARIANT(stubs::SetGlobalNameNoCache), REJOIN_FALLTHROUGH);
    frame.popn(2);
    pushSyncedEntry(0);
}

void
mjit::Compiler::jsop_setgname(JSAtom *atom, bool usePropertyCache, bool popGuaranteed)
{
    if (monitored(PC)) {
        /* Global accesses are monitored only for a few names like __proto__. */
        jsop_setgname_slow(atom, usePropertyCache);
        return;
    }

    jsid id = ATOM_TO_JSID(atom);
    if (cx->typeInferenceEnabled() && globalObj->isGlobal() && id == types::MakeTypeId(cx, id) &&
        !globalObj->type()->unknownProperties()) {
        /*
         * Note: object branding is disabled when inference is enabled. With
         * branding there is no way to ensure that a non-function property
         * can't get a function later and cause the global object to become
         * branded, requiring a shape change if it changes again.
         */
        types::TypeSet *types = globalObj->type()->getProperty(cx, id, false);
        if (!types)
            return;
        const js::Shape *shape = globalObj->nativeLookup(ATOM_TO_JSID(atom));
        if (shape && !shape->isMethod() && shape->hasDefaultSetter() &&
            shape->writable() && shape->hasSlot() && !types->isOwnProperty(cx, true)) {
            watchGlobalReallocation();
            Value *value = &globalObj->getSlotRef(shape->slot);
            RegisterID reg = frame.allocReg();
            masm.move(ImmPtr(value), reg);
            frame.storeTo(frame.peek(-1), Address(reg), popGuaranteed);
            frame.shimmy(1);
            frame.freeReg(reg);
            return;
        }
    }

#if defined JS_MONOIC
    FrameEntry *objFe = frame.peek(-2);
    FrameEntry *fe = frame.peek(-1);
    JS_ASSERT_IF(objFe->isTypeKnown(), objFe->getKnownType() == JSVAL_TYPE_OBJECT);

    if (!fe->isConstant() && fe->isType(JSVAL_TYPE_DOUBLE))
        frame.forgetKnownDouble(fe);

    SetGlobalNameICInfo ic;

    frame.pinEntry(fe, ic.vr);
    Jump shapeGuard;

    RESERVE_IC_SPACE(masm);
    ic.fastPathStart = masm.label();
    if (objFe->isConstant()) {
        JSObject *obj = &objFe->getValue().toObject();
        JS_ASSERT(obj->isNative());

        ic.objReg = frame.allocReg();
        ic.shapeReg = ic.objReg;
        ic.objConst = true;

        masm.load32FromImm(&obj->objShape, ic.shapeReg);
        shapeGuard = masm.branch32WithPatch(Assembler::NotEqual, ic.shapeReg,
                                            Imm32(int32(INVALID_SHAPE)),
                                            ic.shape);
        masm.move(ImmPtr(obj), ic.objReg);
    } else {
        ic.objReg = frame.copyDataIntoReg(objFe);
        ic.shapeReg = frame.allocReg();
        ic.objConst = false;

        masm.loadShape(ic.objReg, ic.shapeReg);
        shapeGuard = masm.branch32WithPatch(Assembler::NotEqual, ic.shapeReg,
                                            Imm32(int32(INVALID_SHAPE)),
                                            ic.shape);
        frame.freeReg(ic.shapeReg);
    }
    ic.shapeGuardJump = shapeGuard;
    ic.slowPathStart = stubcc.linkExit(shapeGuard, Uses(2));

    stubcc.leave();
    passMICAddress(ic);
    ic.slowPathCall = OOL_STUBCALL(ic::SetGlobalName, REJOIN_FALLTHROUGH);

    /* Garbage value. */
    uint32 slot = 1 << 24;

    ic.usePropertyCache = usePropertyCache;

    masm.loadPtr(Address(ic.objReg, offsetof(JSObject, slots)), ic.objReg);
    Address address(ic.objReg, slot);

    if (ic.vr.isConstant()) {
        ic.store = masm.storeValueWithAddressOffsetPatch(ic.vr.value(), address);
    } else if (ic.vr.isTypeKnown()) {
        ic.store = masm.storeValueWithAddressOffsetPatch(ImmType(ic.vr.knownType()),
                                                          ic.vr.dataReg(), address);
    } else {
        ic.store = masm.storeValueWithAddressOffsetPatch(ic.vr.typeReg(), ic.vr.dataReg(), address);
    }

    frame.freeReg(ic.objReg);
    frame.unpinEntry(ic.vr);
    frame.shimmy(1);

    stubcc.rejoin(Changes(1));

    ic.fastPathRejoin = masm.label();
    setGlobalNames.append(ic);
#else
    jsop_setgname_slow(atom, usePropertyCache);
#endif
}

void
mjit::Compiler::jsop_setelem_slow()
{
    prepareStubCall(Uses(3));
    INLINE_STUBCALL(STRICT_VARIANT(stubs::SetElem), REJOIN_FALLTHROUGH);
    frame.popn(3);
    frame.pushSynced(JSVAL_TYPE_UNKNOWN);
}

void
mjit::Compiler::jsop_getelem_slow()
{
    prepareStubCall(Uses(2));
    INLINE_STUBCALL(stubs::GetElem, REJOIN_FALLTHROUGH);
    frame.popn(2);
    pushSyncedEntry(0);
}

void
mjit::Compiler::jsop_unbrand()
{
    prepareStubCall(Uses(1));
    INLINE_STUBCALL(stubs::Unbrand, REJOIN_FALLTHROUGH);
}

bool
mjit::Compiler::jsop_instanceof()
{
    FrameEntry *lhs = frame.peek(-2);
    FrameEntry *rhs = frame.peek(-1);

    // The fast path applies only when both operands are objects.
    if (rhs->isNotType(JSVAL_TYPE_OBJECT) || lhs->isNotType(JSVAL_TYPE_OBJECT)) {
        stubcc.linkExit(masm.jump(), Uses(2));
        frame.discardFe(lhs);
        frame.discardFe(rhs);
    }

    MaybeJump firstSlow;
    if (!rhs->isTypeKnown()) {
        Jump j = frame.testObject(Assembler::NotEqual, rhs);
        stubcc.linkExit(j, Uses(2));
    }

    frame.forgetMismatchedObject(lhs);
    frame.forgetMismatchedObject(rhs);

    RegisterID obj = frame.tempRegForData(rhs);
    Jump notFunction = masm.testFunction(Assembler::NotEqual, obj);
    stubcc.linkExit(notFunction, Uses(2));

    /* Test for bound functions. */
    Jump isBound = masm.branchTest32(Assembler::NonZero, Address(obj, offsetof(JSObject, flags)),
                                     Imm32(JSObject::BOUND_FUNCTION));
    {
        stubcc.linkExit(isBound, Uses(2));
        stubcc.leave();
        OOL_STUBCALL(stubs::InstanceOf, REJOIN_FALLTHROUGH);
        firstSlow = stubcc.masm.jump();
    }
    

    /* This is sadly necessary because the error case needs the object. */
    frame.dup();

    if (!jsop_getprop(cx->runtime->atomState.classPrototypeAtom, JSVAL_TYPE_UNKNOWN, false))
        return false;

    /* Primitive prototypes are invalid. */
    rhs = frame.peek(-1);
    Jump j = frame.testPrimitive(Assembler::Equal, rhs);
    stubcc.linkExit(j, Uses(3));

    /* Allocate registers up front, because of branchiness. */
    obj = frame.copyDataIntoReg(lhs);
    RegisterID proto = frame.copyDataIntoReg(rhs);
    RegisterID temp = frame.allocReg();

    MaybeJump isFalse;
    if (!lhs->isTypeKnown())
        isFalse = frame.testPrimitive(Assembler::Equal, lhs);

    Label loop = masm.label();

    /* Walk prototype chain, break out on NULL or hit. */
    masm.loadPtr(Address(obj, JSObject::offsetOfType()), obj);
    masm.loadPtr(Address(obj, offsetof(types::TypeObject, proto)), obj);
    Jump isFalse2 = masm.branchTestPtr(Assembler::Zero, obj, obj);
    Jump isTrue = masm.branchPtr(Assembler::NotEqual, obj, proto);
    isTrue.linkTo(loop, &masm);
    masm.move(Imm32(1), temp);
    isTrue = masm.jump();

    if (isFalse.isSet())
        isFalse.getJump().linkTo(masm.label(), &masm);
    isFalse2.linkTo(masm.label(), &masm);
    masm.move(Imm32(0), temp);
    isTrue.linkTo(masm.label(), &masm);

    frame.freeReg(proto);
    frame.freeReg(obj);

    stubcc.leave();
    OOL_STUBCALL(stubs::FastInstanceOf, REJOIN_FALLTHROUGH);

    frame.popn(3);
    frame.pushTypedPayload(JSVAL_TYPE_BOOLEAN, temp);

    if (firstSlow.isSet())
        firstSlow.getJump().linkTo(stubcc.masm.label(), &stubcc.masm);
    stubcc.rejoin(Changes(1));
    return true;
}

void
mjit::Compiler::emitEval(uint32 argc)
{
    /* Check for interrupts on function call */
    interruptCheckHelper();

    frame.syncAndKill(Uses(argc + 2));
    prepareStubCall(Uses(argc + 2));
    masm.move(Imm32(argc), Registers::ArgReg1);
    INLINE_STUBCALL(stubs::Eval, REJOIN_FALLTHROUGH);
    frame.popn(argc + 2);
    pushSyncedEntry(0);
}

void
mjit::Compiler::jsop_arguments(RejoinState rejoin)
{
    prepareStubCall(Uses(0));
    INLINE_STUBCALL(stubs::Arguments, rejoin);
}

bool
mjit::Compiler::jsop_newinit()
{
    bool isArray;
    unsigned count = 0;
    JSObject *baseobj = NULL;
    switch (*PC) {
      case JSOP_NEWINIT:
        isArray = (PC[1] == JSProto_Array);
        break;
      case JSOP_NEWARRAY:
        isArray = true;
        count = GET_UINT24(PC);
        break;
      case JSOP_NEWOBJECT:
        /*
         * Scripts with NEWOBJECT must be compileAndGo, but treat these like
         * NEWINIT if the script's associated global is not known (or is not
         * actually a global object). This should only happen in chrome code.
         */
        isArray = false;
        baseobj = globalObj ? script->getObject(fullAtomIndex(PC)) : NULL;
        break;
      default:
        JS_NOT_REACHED("Bad op");
        return false;
    }

    prepareStubCall(Uses(0));

    /* Don't bake in types for non-compileAndGo scripts. */
    types::TypeObject *type = NULL;
    if (globalObj) {
        type = script->types.initObject(cx, PC, isArray ? JSProto_Array : JSProto_Object);
        if (!type)
            return false;
    }
    masm.storePtr(ImmPtr(type), FrameAddress(offsetof(VMFrame, scratch)));

    if (isArray) {
        masm.move(Imm32(count), Registers::ArgReg1);
        INLINE_STUBCALL(stubs::NewInitArray, REJOIN_PUSH_OBJECT);
    } else {
        masm.move(ImmPtr(baseobj), Registers::ArgReg1);
        INLINE_STUBCALL(stubs::NewInitObject, REJOIN_PUSH_OBJECT);
    }
    frame.takeReg(Registers::ReturnReg);
    frame.pushTypedPayload(JSVAL_TYPE_OBJECT, Registers::ReturnReg);

    frame.extra(frame.peek(-1)).initArray = (*PC == JSOP_NEWARRAY);
    frame.extra(frame.peek(-1)).initObject = baseobj;

    return true;
}

bool
mjit::Compiler::startLoop(jsbytecode *head, Jump entry, jsbytecode *entryTarget)
{
    JS_ASSERT(cx->typeInferenceEnabled() && script == outerScript);

    if (loop) {
        /*
         * Convert all loop registers in the outer loop into unassigned registers.
         * We don't keep track of which registers the inner loop uses, so the only
         * registers that can be carried in the outer loop must be mentioned before
         * the inner loop starts.
         */
        loop->clearLoopRegisters();
    }

    LoopState *nloop = cx->new_<LoopState>(cx, &ssa, this, &frame);
    if (!nloop || !nloop->init(head, entry, entryTarget))
        return false;

    nloop->outer = loop;
    loop = nloop;
    frame.setLoop(loop);

    return true;
}

bool
mjit::Compiler::finishLoop(jsbytecode *head)
{
    if (!cx->typeInferenceEnabled())
        return true;

    /*
     * We're done processing the current loop. Every loop has exactly one backedge
     * at the end ('continue' statements are forward jumps to the loop test),
     * and after jumpAndTrace'ing on that edge we can pop it from the frame.
     */
    JS_ASSERT(loop && loop->headOffset() == uint32(head - script->code));

    jsbytecode *entryTarget = script->code + loop->entryOffset();

    /*
     * Fix up the jump entering the loop. We are doing this after all code has
     * been emitted for the backedge, so that we are now in the loop's fallthrough
     * (where we will emit the entry code).
     */
    Jump fallthrough = masm.jump();

#ifdef DEBUG
    if (IsJaegerSpewChannelActive(JSpew_Regalloc)) {
        RegisterAllocation *alloc = analysis->getAllocation(head);
        JaegerSpew(JSpew_Regalloc, "loop allocation at %u:", head - script->code);
        frame.dumpAllocation(alloc);
    }
#endif

    loop->entryJump().linkTo(masm.label(), &masm);

    jsbytecode *oldPC = PC;

    PC = entryTarget;
    {
        OOL_STUBCALL(stubs::MissedBoundsCheckEntry, REJOIN_RESUME);

        if (loop->generatingInvariants()) {
            /*
             * To do the initial load of the invariants, jump to the invariant
             * restore point after the call just emitted. :XXX: fix hackiness.
             */
            if (oomInVector)
                return false;
            Label label = callSites[callSites.length() - 1].loopJumpLabel;
            stubcc.linkExitDirect(masm.jump(), label);
        }
        stubcc.crossJump(stubcc.masm.jump(), masm.label());
    }
    PC = oldPC;

    frame.prepareForJump(entryTarget, masm, true);

    if (!jumpInScript(masm.jump(), entryTarget))
        return false;

    PC = head;
    if (!analysis->getCode(head).safePoint) {
        /*
         * Emit a stub into the OOL path which loads registers from a synced state
         * and jumps to the loop head, for rejoining from the interpreter.
         */
        LoopEntry entry;
        entry.pcOffset = head - script->code;

        OOL_STUBCALL(stubs::MissedBoundsCheckHead, REJOIN_RESUME);

        if (loop->generatingInvariants()) {
            if (oomInVector)
                return false;
            entry.label = callSites[callSites.length() - 1].loopJumpLabel;
        } else {
            entry.label = stubcc.masm.label();
        }

        /*
         * The interpreter may store integers in slots we assume are doubles,
         * make sure state is consistent before joining. Note that we don't
         * need any handling for other safe points the interpreter can enter
         * from, i.e. from switch and try blocks, as we don't assume double
         * variables are coherent in such cases.
         */
        for (uint32 slot = ArgSlot(0); slot < TotalSlots(script); slot++) {
            if (a->varTypes[slot].type == JSVAL_TYPE_DOUBLE) {
                FrameEntry *fe = frame.getSlotEntry(slot);
                stubcc.masm.ensureInMemoryDouble(frame.addressOf(fe));
            }
        }

        frame.prepareForJump(head, stubcc.masm, true);
        if (!stubcc.jumpInScript(stubcc.masm.jump(), head))
            return false;

        loopEntries.append(entry);
    }
    PC = oldPC;

    /* Write out loads and tests of loop invariants at all calls in the loop body. */
    loop->flushLoop(stubcc);

    LoopState *nloop = loop->outer;
    cx->delete_(loop);
    loop = nloop;
    frame.setLoop(loop);

    fallthrough.linkTo(masm.label(), &masm);

    /*
     * Clear all registers used for loop temporaries. In the case of loop
     * nesting, we do not allocate temporaries for the outer loop.
     */
    frame.clearTemporaries();

    return true;
}

/*
 * Note: This function emits tracer hooks into the OOL path. This means if
 * it is used in the middle of an in-progress slow path, the stream will be
 * hopelessly corrupted. Take care to only call this before linkExits() and
 * after rejoin()s.
 *
 * The state at the fast jump must reflect the frame's current state. If specified
 * the state at the slow jump must be fully synced.
 *
 * The 'trampoline' argument indicates whether a trampoline was emitted into
 * the OOL path loading some registers for the target. If this is the case,
 * the fast path jump was redirected to the stub code's initial label, and the
 * same must happen for any other fast paths for the target (i.e. paths from
 * inline caches).
 */
bool
mjit::Compiler::jumpAndTrace(Jump j, jsbytecode *target, Jump *slow, bool *trampoline)
{
    if (trampoline)
        *trampoline = false;

    /*
     * Unless we are coming from a branch which synced everything, syncForBranch
     * must have been called and ensured an allocation at the target.
     */
    RegisterAllocation *lvtarget = NULL;
    bool consistent = true;
    if (cx->typeInferenceEnabled()) {
        RegisterAllocation *&alloc = analysis->getAllocation(target);
        if (!alloc) {
            alloc = ArenaNew<RegisterAllocation>(cx->compartment->pool, false);
            if (!alloc)
                return false;
        }
        lvtarget = alloc;
        consistent = frame.consistentRegisters(target);
    }

    if (!addTraceHints || target >= PC ||
        (JSOp(*target) != JSOP_TRACE && JSOp(*target) != JSOP_NOTRACE)
#ifdef JS_MONOIC
        || GET_UINT16(target) == BAD_TRACEIC_INDEX
#endif
        )
    {
        if (!lvtarget || lvtarget->synced()) {
            JS_ASSERT(consistent);
            if (!jumpInScript(j, target))
                return false;
            if (slow && !stubcc.jumpInScript(*slow, target))
                return false;
        } else {
            if (consistent) {
                if (!jumpInScript(j, target))
                    return false;
            } else {
                /*
                 * Make a trampoline to issue remaining loads for the register
                 * state at target.
                 */
                stubcc.linkExitDirect(j, stubcc.masm.label());
                frame.prepareForJump(target, stubcc.masm, false);
                if (!stubcc.jumpInScript(stubcc.masm.jump(), target))
                    return false;
                if (trampoline)
                    *trampoline = true;
            }

            if (slow) {
                slow->linkTo(stubcc.masm.label(), &stubcc.masm);
                frame.prepareForJump(target, stubcc.masm, true);
                if (!stubcc.jumpInScript(stubcc.masm.jump(), target))
                    return false;
            }
        }

        if (target < PC)
            return finishLoop(target);
        return true;
    }

    /* The trampoline should not be specified if we need to generate a trace IC. */
    JS_ASSERT(!trampoline);

#ifndef JS_TRACER
    JS_NOT_REACHED("Bad addTraceHints");
    return false;
#else

# if JS_MONOIC
    TraceGenInfo ic;

    ic.initialized = true;
    ic.stubEntry = stubcc.masm.label();
    ic.traceHint = j;
    if (slow)
        ic.slowTraceHint = *slow;

    uint16 index = GET_UINT16(target);
    if (traceICs.length() <= index)
        if (!traceICs.resize(index+1))
            return false;
# endif

    Label traceStart = stubcc.masm.label();

    stubcc.linkExitDirect(j, traceStart);
    if (slow)
        slow->linkTo(traceStart, &stubcc.masm);

# if JS_MONOIC
    ic.addrLabel = stubcc.masm.moveWithPatch(ImmPtr(NULL), Registers::ArgReg1);

    Jump nonzero = stubcc.masm.branchSub32(Assembler::NonZero, Imm32(1),
                                           Address(Registers::ArgReg1,
                                                   offsetof(TraceICInfo, loopCounter)));
# endif

    /* Save and restore compiler-tracked PC, so cx->regs is right in InvokeTracer. */
    {
        jsbytecode* pc = PC;
        PC = target;

        OOL_STUBCALL(stubs::InvokeTracer, REJOIN_NONE);

        PC = pc;
    }

    Jump no = stubcc.masm.branchTestPtr(Assembler::Zero, Registers::ReturnReg,
                                        Registers::ReturnReg);
    if (!cx->typeInferenceEnabled())
        stubcc.masm.loadPtr(FrameAddress(VMFrame::offsetOfFp), JSFrameReg);
    stubcc.masm.jump(Registers::ReturnReg);
    no.linkTo(stubcc.masm.label(), &stubcc.masm);

#ifdef JS_MONOIC
    nonzero.linkTo(stubcc.masm.label(), &stubcc.masm);

    ic.jumpTarget = target;
    ic.fastTrampoline = !consistent;
    ic.trampolineStart = stubcc.masm.label();

    traceICs[index] = ic;
#endif

    /*
     * Jump past the tracer call if the trace has been blacklisted. We still make
     * a trace IC in such cases, in case it is un-blacklisted later.
     */
    if (JSOp(*target) == JSOP_NOTRACE) {
        if (consistent) {
            if (!jumpInScript(j, target))
                return false;
        } else {
            stubcc.linkExitDirect(j, stubcc.masm.label());
        }
        if (slow)
            slow->linkTo(stubcc.masm.label(), &stubcc.masm);
    }

    /*
     * Reload any registers needed at the head of the loop. Note that we didn't
     * need to do syncing before calling InvokeTracer, as state is always synced
     * on backwards jumps.
     */
    frame.prepareForJump(target, stubcc.masm, true);

    if (!stubcc.jumpInScript(stubcc.masm.jump(), target))
        return false;
#endif

    return finishLoop(target);
}

void
mjit::Compiler::enterBlock(JSObject *obj)
{
    /* For now, don't bother doing anything for this opcode. */
    frame.syncAndForgetEverything();
    masm.move(ImmPtr(obj), Registers::ArgReg1);
    uint32 n = js_GetEnterBlockStackDefs(cx, script, PC);
    INLINE_STUBCALL(stubs::EnterBlock, REJOIN_NONE);
    frame.enterBlock(n);
}

void
mjit::Compiler::leaveBlock()
{
    /*
     * Note: After bug 535912, we can pass the block obj directly, inline
     * PutBlockObject, and do away with the muckiness in PutBlockObject.
     */
    uint32 n = js_GetVariableStackUses(JSOP_LEAVEBLOCK, PC);
    JSObject *obj = script->getObject(fullAtomIndex(PC + UINT16_LEN));
    prepareStubCall(Uses(n));
    masm.move(ImmPtr(obj), Registers::ArgReg1);
    INLINE_STUBCALL(stubs::LeaveBlock, REJOIN_NONE);
    frame.leaveBlock(n);
}

// Creates the new object expected for constructors, and places it in |thisv|.
// It is broken down into the following operations:
//   CALLEE
//   GETPROP "prototype"
//   IFPRIMTOP:
//       NULL
//   call js_CreateThisFromFunctionWithProto(...)
//
bool
mjit::Compiler::constructThis()
{
    JS_ASSERT(isConstructing);

    // Load the callee.
    frame.pushCallee();

    // Get callee.prototype.
    if (!jsop_getprop(cx->runtime->atomState.classPrototypeAtom, JSVAL_TYPE_UNKNOWN, false, false))
        return false;

    // Reach into the proto Value and grab a register for its data.
    FrameEntry *protoFe = frame.peek(-1);
    RegisterID protoReg = frame.ownRegForData(protoFe);

    // Now, get the type. If it's not an object, set protoReg to NULL.
    JS_ASSERT_IF(protoFe->isTypeKnown(), protoFe->isType(JSVAL_TYPE_OBJECT));
    if (!protoFe->isType(JSVAL_TYPE_OBJECT)) {
        Jump isNotObject = frame.testObject(Assembler::NotEqual, protoFe);
        stubcc.linkExitDirect(isNotObject, stubcc.masm.label());
        stubcc.masm.move(ImmPtr(NULL), protoReg);
        stubcc.crossJump(stubcc.masm.jump(), masm.label());
    }

    // Done with the protoFe.
    frame.pop();

    prepareStubCall(Uses(0));
    if (protoReg != Registers::ArgReg1)
        masm.move(protoReg, Registers::ArgReg1);
    INLINE_STUBCALL(stubs::CreateThis, REJOIN_RESUME);
    frame.freeReg(protoReg);
    return true;
}

bool
mjit::Compiler::jsop_tableswitch(jsbytecode *pc)
{
#if defined JS_CPU_ARM
    JS_NOT_REACHED("Implement jump(BaseIndex) for ARM");
    return true;
#else
    jsbytecode *originalPC = pc;

    uint32 defaultTarget = GET_JUMP_OFFSET(pc);
    pc += JUMP_OFFSET_LEN;

    jsint low = GET_JUMP_OFFSET(pc);
    pc += JUMP_OFFSET_LEN;
    jsint high = GET_JUMP_OFFSET(pc);
    pc += JUMP_OFFSET_LEN;
    int numJumps = high + 1 - low;
    JS_ASSERT(numJumps >= 0);

    /*
     * If there are no cases, this is a no-op. The default case immediately
     * follows in the bytecode and is always taken.
     */
    if (numJumps == 0) {
        frame.pop();
        return true;
    }

    FrameEntry *fe = frame.peek(-1);
    if (fe->isNotType(JSVAL_TYPE_INT32) || numJumps > 256) {
        frame.syncAndForgetEverything();
        masm.move(ImmPtr(originalPC), Registers::ArgReg1);

        /* prepareStubCall() is not needed due to forgetEverything() */
        INLINE_STUBCALL(stubs::TableSwitch, REJOIN_NONE);
        frame.pop();
        masm.jump(Registers::ReturnReg);
        return true;
    }

    RegisterID dataReg;
    if (fe->isConstant()) {
        JS_ASSERT(fe->isType(JSVAL_TYPE_INT32));
        dataReg = frame.allocReg();
        masm.move(Imm32(fe->getValue().toInt32()), dataReg);
    } else {
        dataReg = frame.copyDataIntoReg(fe);
    }

    RegisterID reg = frame.allocReg();
    frame.syncAndForgetEverything();

    MaybeJump notInt;
    if (!fe->isType(JSVAL_TYPE_INT32))
        notInt = masm.testInt32(Assembler::NotEqual, frame.addressOf(fe));

    JumpTable jt;
    jt.offsetIndex = jumpTableOffsets.length();
    jt.label = masm.moveWithPatch(ImmPtr(NULL), reg);
    jumpTables.append(jt);

    for (int i = 0; i < numJumps; i++) {
        uint32 target = GET_JUMP_OFFSET(pc);
        if (!target)
            target = defaultTarget;
        uint32 offset = (originalPC + target) - script->code;
        jumpTableOffsets.append(offset);
        pc += JUMP_OFFSET_LEN;
    }
    if (low != 0)
        masm.sub32(Imm32(low), dataReg);
    Jump defaultCase = masm.branch32(Assembler::AboveOrEqual, dataReg, Imm32(numJumps));
    BaseIndex jumpTarget(reg, dataReg, Assembler::ScalePtr);
    masm.jump(jumpTarget);

    if (notInt.isSet()) {
        stubcc.linkExitDirect(notInt.get(), stubcc.masm.label());
        stubcc.leave();
        stubcc.masm.move(ImmPtr(originalPC), Registers::ArgReg1);
        OOL_STUBCALL(stubs::TableSwitch, REJOIN_NONE);
        stubcc.masm.jump(Registers::ReturnReg);
    }
    frame.pop();
    return jumpAndTrace(defaultCase, originalPC + defaultTarget);
#endif
}

void
mjit::Compiler::jsop_callelem_slow()
{
    prepareStubCall(Uses(2));
    INLINE_STUBCALL(stubs::CallElem, REJOIN_FALLTHROUGH);
    frame.popn(2);
    pushSyncedEntry(0);
    pushSyncedEntry(1);
}

void
mjit::Compiler::jsop_forprop(JSAtom *atom)
{
    // Before: ITER OBJ
    // After:  ITER OBJ ITER
    frame.dupAt(-2);

    // Before: ITER OBJ ITER 
    // After:  ITER OBJ ITER VALUE
    iterNext();

    // Before: ITER OBJ ITER VALUE
    // After:  ITER OBJ VALUE
    frame.shimmy(1);

    // Before: ITER OBJ VALUE
    // After:  ITER VALUE
    jsop_setprop(atom, false, true);

    // Before: ITER VALUE
    // After:  ITER
    frame.pop();
}

void
mjit::Compiler::jsop_forname(JSAtom *atom)
{
    // Before: ITER
    // After:  ITER SCOPEOBJ
    jsop_bindname(atom, false);
    jsop_forprop(atom);
}

void
mjit::Compiler::jsop_forgname(JSAtom *atom)
{
    // Before: ITER
    // After:  ITER GLOBAL
    jsop_bindgname();

    // Before: ITER GLOBAL
    // After:  ITER GLOBAL ITER
    frame.dupAt(-2);

    // Before: ITER GLOBAL ITER 
    // After:  ITER GLOBAL ITER VALUE
    iterNext();

    // Before: ITER GLOBAL ITER VALUE
    // After:  ITER GLOBAL VALUE
    frame.shimmy(1);

    // Before: ITER GLOBAL VALUE
    // After:  ITER VALUE
    jsop_setgname(atom, false, true);

    // Before: ITER VALUE
    // After:  ITER
    frame.pop();
}

/*
 * For any locals or args which we know to be integers but are treated as
 * doubles by the type inference, convert to double. These will be assumed to be
 * doubles at control flow join points. This function must be called before
 * branching to another opcode.
 *
 * We can only carry entries as doubles when we can track all incoming edges to
 * a join point (no try blocks etc.) and when we can track all writes to the
 * local/arg (the slot does not escape) and ensure the Compiler representation
 * matches the inferred type for the variable's SSA value. These properties are
 * both ensured by analysis->trackSlot.
 */
void
mjit::Compiler::fixDoubleTypes(jsbytecode *target)
{
    if (!cx->typeInferenceEnabled())
        return;

    /*
     * Fill fixedDoubleEntries with all variables that are known to be an int
     * here and a double at the branch target. Per prepareInferenceTypes, the
     * target state consists of the current state plus any phi nodes or other
     * new values introduced at the target.
     */
    JS_ASSERT(fixedDoubleEntries.empty());
    const SlotValue *newv = analysis->newValues(target);
    if (newv) {
        while (newv->slot) {
            if (newv->value.kind() != SSAValue::PHI ||
                newv->value.phiOffset() != uint32(target - script->code)) {
                newv++;
                continue;
            }
            if (newv->slot < TotalSlots(script)) {
                types::TypeSet *targetTypes = analysis->getValueTypes(newv->value);
                VarType &vt = a->varTypes[newv->slot];
                if (targetTypes->getKnownTypeTag(cx) == JSVAL_TYPE_DOUBLE &&
                    analysis->trackSlot(newv->slot)) {
                    FrameEntry *fe = frame.getSlotEntry(newv->slot);
                    if (vt.type == JSVAL_TYPE_INT32) {
                        fixedDoubleEntries.append(newv->slot);
                        frame.ensureDouble(fe);
                    } else if (vt.type == JSVAL_TYPE_UNKNOWN) {
                        /*
                         * Unknown here but a double at the target. The type
                         * set for the existing value must be empty, so this
                         * code is doomed and we can just mark the value as
                         * a double.
                         */
                        frame.ensureDouble(fe);
                    } else {
                        JS_ASSERT(vt.type == JSVAL_TYPE_DOUBLE);
                    }
                }
            }
            newv++;
        }
    }
}

void
mjit::Compiler::watchGlobalReallocation()
{
    JS_ASSERT(cx->typeInferenceEnabled());
    if (hasGlobalReallocation)
        return;
    types::TypeSet::WatchObjectReallocation(cx, globalObj);
    hasGlobalReallocation = true;
}

void
mjit::Compiler::updateVarType()
{
    if (!cx->typeInferenceEnabled())
        return;

    /*
     * For any non-escaping variable written at the current opcode, update the
     * associated type sets according to the written type, keeping the type set
     * for each variable in sync with what the SSA analysis has determined
     * (see prepareInferenceTypes).
     */

    types::TypeSet *types = NULL;
    switch (JSOp(*PC)) {
      case JSOP_SETARG:
      case JSOP_SETLOCAL:
      case JSOP_SETLOCALPOP:
      case JSOP_DEFLOCALFUN:
      case JSOP_DEFLOCALFUN_FC:
      case JSOP_INCARG:
      case JSOP_DECARG:
      case JSOP_ARGINC:
      case JSOP_ARGDEC:
      case JSOP_INCLOCAL:
      case JSOP_DECLOCAL:
      case JSOP_LOCALINC:
      case JSOP_LOCALDEC:
        types = pushedTypeSet(0);
        break;
      case JSOP_FORARG:
      case JSOP_FORLOCAL:
        types = pushedTypeSet(1);
        break;
      default:
        JS_NOT_REACHED("Bad op");
    }

    uint32 slot = GetBytecodeSlot(script, PC);

    if (analysis->trackSlot(slot)) {
        VarType &vt = a->varTypes[slot];
        vt.types = types;
        vt.type = types->getKnownTypeTag(cx);

        /*
         * Variables whose type has been inferred as a double need to be
         * maintained by the frame as a double. We might forget the exact
         * representation used by the next call to fixDoubleTypes, fix it now.
         */
        if (vt.type == JSVAL_TYPE_DOUBLE)
            frame.ensureDouble(frame.getSlotEntry(slot));
    }
}

void
mjit::Compiler::updateJoinVarTypes()
{
    if (!cx->typeInferenceEnabled())
        return;

    /* Update variable types for all new values at this bytecode. */
    const SlotValue *newv = analysis->newValues(PC);
    if (newv) {
        while (newv->slot) {
            if (newv->slot < TotalSlots(script)) {
                VarType &vt = a->varTypes[newv->slot];
                vt.types = analysis->getValueTypes(newv->value);
                vt.type = vt.types->getKnownTypeTag(cx);
            }
            newv++;
        }
    }
}

void
mjit::Compiler::restoreVarType()
{
    if (!cx->typeInferenceEnabled())
        return;

    uint32 slot = GetBytecodeSlot(script, PC);

    if (slot >= analyze::TotalSlots(script))
        return;

    /*
     * Restore the known type of a live local or argument. We ensure that types
     * of tracked variables match their inferred type (as tracked in varTypes),
     * but may have forgotten it due to a branch or syncAndForgetEverything.
     */
    JSValueType type = a->varTypes[slot].type;
    if (type != JSVAL_TYPE_UNKNOWN &&
        (type != JSVAL_TYPE_DOUBLE || analysis->trackSlot(slot))) {
        FrameEntry *fe = frame.getSlotEntry(slot);
        JS_ASSERT_IF(fe->isTypeKnown(), fe->isType(type));
        if (!fe->isTypeKnown())
            frame.learnType(fe, type, false);
    }
}

JSValueType
mjit::Compiler::knownPushedType(uint32 pushed)
{
    if (!cx->typeInferenceEnabled())
        return JSVAL_TYPE_UNKNOWN;
    types::TypeSet *types = analysis->pushedTypes(PC, pushed);
    return types->getKnownTypeTag(cx);
}

bool
mjit::Compiler::mayPushUndefined(uint32 pushed)
{
    JS_ASSERT(cx->typeInferenceEnabled());

    /*
     * This should only be used when the compiler is checking if it is OK to push
     * undefined without going to a stub that can trigger recompilation.
     * If this returns false and undefined subsequently becomes a feasible
     * value pushed by the bytecode, recompilation will *NOT* be triggered.
     */
    types::TypeSet *types = analysis->pushedTypes(PC, pushed);
    return types->hasType(types::Type::UndefinedType());
}

types::TypeSet *
mjit::Compiler::pushedTypeSet(uint32 pushed)
{
    if (!cx->typeInferenceEnabled())
        return NULL;
    return analysis->pushedTypes(PC, pushed);
}

bool
mjit::Compiler::monitored(jsbytecode *pc)
{
    if (!cx->typeInferenceEnabled())
        return false;
    return analysis->getCode(pc).monitoredTypes;
}

bool
mjit::Compiler::hasTypeBarriers(jsbytecode *pc)
{
    if (!cx->typeInferenceEnabled())
        return false;

#if 0
    /* Stress test. */
    return js_CodeSpec[*pc].format & JOF_TYPESET;
#endif

    return analysis->typeBarriers(pc) != NULL;
}

void
mjit::Compiler::pushSyncedEntry(uint32 pushed)
{
    frame.pushSynced(knownPushedType(pushed));
}

JSObject *
mjit::Compiler::pushedSingleton(unsigned pushed)
{
    if (!cx->typeInferenceEnabled())
        return NULL;

    types::TypeSet *types = analysis->pushedTypes(PC, pushed);
    return types->getSingleton(cx);
}

bool
mjit::Compiler::arrayPrototypeHasIndexedProperty()
{
    if (!cx->typeInferenceEnabled() || !globalObj)
        return true;

    JSObject *proto;
    if (!js_GetClassPrototype(cx, NULL, JSProto_Array, &proto, NULL))
        return false;

    /*
     * It is sufficient to check just Array.prototype; if Object.prototype is
     * unknown or has an indexed property, those will be reflected in
     * Array.prototype.
     */
    if (proto->getType(cx)->unknownProperties())
        return true;
    types::TypeSet *arrayTypes = proto->getType(cx)->getProperty(cx, JSID_VOID, false);
    return !arrayTypes || arrayTypes->knownNonEmpty(cx);
}

/*
 * Barriers overview.
 *
 * After a property fetch finishes, we may need to do type checks on it to make
 * sure it matches the pushed type set for this bytecode. This can be either
 * because there is a type barrier at the bytecode, or because we cannot rule
 * out an undefined result. For such accesses, we push a register pair, and
 * then use those registers to check the fetched type matches the inferred
 * types for the pushed set. The flow here is tricky:
 *
 * frame.pushRegs(type, data, knownType);
 * --- Depending on knownType, the frame's representation for the pushed entry
 *     may not be a register pair anymore. knownType is based on the observed
 *     types that have been pushed here and may not actually match type/data.
 *     pushRegs must not clobber either register, for the test below.
 *
 * testBarrier(type, data)
 * --- Use the type/data regs and generate a single jump taken if the barrier
 *     has been violated.
 *
 * --- Rearrange stack, rejoin from stub paths. No code must be emitted into
 *     the inline path between testBarrier and finishBarrier. Since a stub path
 *     may be in progress we can't call finishBarrier before stubcc.rejoin,
 *     and since typeReg/dataReg may not be intact after the stub call rejoin
 *     (if knownType != JSVAL_TYPE_UNKNOWN) we can't testBarrier after calling
 *     stubcc.rejoin.
 *
 * finishBarrier()
 * --- Link the barrier jump to a new stub code path which updates the pushed
 *     types (possibly triggering recompilation). The frame has changed since
 *     pushRegs to reflect the final state of the op, which is OK as no inline
 *     code has been emitted since the barrier jump.
 */

mjit::Compiler::BarrierState
mjit::Compiler::pushAddressMaybeBarrier(Address address, JSValueType type, bool reuseBase,
                                        bool testUndefined)
{
    if (!hasTypeBarriers(PC) && !testUndefined) {
        frame.push(address, type, reuseBase);
        return BarrierState();
    }

    RegisterID typeReg, dataReg;
    frame.loadIntoRegisters(address, reuseBase, &typeReg, &dataReg);

    frame.pushRegs(typeReg, dataReg, type);
    return testBarrier(typeReg, dataReg, testUndefined);
}

MaybeJump
mjit::Compiler::trySingleTypeTest(types::TypeSet *types, RegisterID typeReg)
{
    /*
     * If a type set we have a barrier on is monomorphic, generate a single
     * jump taken if a type register has a match. This doesn't handle type sets
     * containing objects, as these require two jumps regardless (test for
     * object, then test the type of the object).
     */
    MaybeJump res;

    switch (types->getKnownTypeTag(cx)) {
      case JSVAL_TYPE_INT32:
        res.setJump(masm.testInt32(Assembler::NotEqual, typeReg));
        return res;

      case JSVAL_TYPE_DOUBLE:
        res.setJump(masm.testNumber(Assembler::NotEqual, typeReg));
        return res;

      case JSVAL_TYPE_BOOLEAN:
        res.setJump(masm.testBoolean(Assembler::NotEqual, typeReg));
        return res;

      case JSVAL_TYPE_STRING:
        res.setJump(masm.testString(Assembler::NotEqual, typeReg));
        return res;

      default:
        return res;
    }
}

JSC::MacroAssembler::Jump
mjit::Compiler::addTypeTest(types::TypeSet *types, RegisterID typeReg, RegisterID dataReg)
{
    /*
     * :TODO: It would be good to merge this with GenerateTypeCheck, but the
     * two methods have a different format for the tested value (in registers
     * vs. in memory).
     */

    Vector<Jump> matches(CompilerAllocPolicy(cx, *this));

    if (types->hasType(types::Type::Int32Type()))
        matches.append(masm.testInt32(Assembler::Equal, typeReg));

    if (types->hasType(types::Type::DoubleType()))
        matches.append(masm.testDouble(Assembler::Equal, typeReg));

    if (types->hasType(types::Type::UndefinedType()))
        matches.append(masm.testUndefined(Assembler::Equal, typeReg));

    if (types->hasType(types::Type::BooleanType()))
        matches.append(masm.testBoolean(Assembler::Equal, typeReg));

    if (types->hasType(types::Type::StringType()))
        matches.append(masm.testString(Assembler::Equal, typeReg));

    if (types->hasType(types::Type::NullType()))
        matches.append(masm.testNull(Assembler::Equal, typeReg));

    unsigned count = 0;
    if (types->hasType(types::Type::AnyObjectType()))
        matches.append(masm.testObject(Assembler::Equal, typeReg));
    else
        count = types->getObjectCount();

    if (count != 0) {
        Jump notObject = masm.testObject(Assembler::NotEqual, typeReg);
        Address typeAddress(dataReg, JSObject::offsetOfType());

        for (unsigned i = 0; i < count; i++) {
            if (JSObject *object = types->getSingleObject(i))
                matches.append(masm.branchPtr(Assembler::Equal, dataReg, ImmPtr(object)));
            else if (types::TypeObject *object = types->getTypeObject(i))
                matches.append(masm.branchPtr(Assembler::Equal, typeAddress, ImmPtr(object)));
        }

        notObject.linkTo(masm.label(), &masm);
    }

    Jump mismatch = masm.jump();

    for (unsigned i = 0; i < matches.length(); i++)
        matches[i].linkTo(masm.label(), &masm);

    return mismatch;
}

mjit::Compiler::BarrierState
mjit::Compiler::testBarrier(RegisterID typeReg, RegisterID dataReg,
                            bool testUndefined, bool testReturn)
{
    BarrierState state;
    state.typeReg = typeReg;
    state.dataReg = dataReg;

    if (!cx->typeInferenceEnabled() || !(js_CodeSpec[*PC].format & JOF_TYPESET))
        return state;

    types::TypeSet *types = script->types.bytecodeTypes(PC);
    if (types->unknown()) {
        /*
         * If the result of this opcode is already unknown, there is no way for
         * a type barrier to fail.
         */
        return state;
    }

    if (testReturn) {
        JS_ASSERT(!testUndefined);
        if (!analysis->getCode(PC).monitoredTypesReturn)
            return state;
    } else if (!hasTypeBarriers(PC)) {
        if (testUndefined)
            state.jump.setJump(masm.testUndefined(Assembler::Equal, typeReg));
        return state;
    }

#if 0
    /* Stress test. */
    state.jump.setJump(masm.testInt32(Assembler::NotEqual, typeReg));
    return state;
#endif

    types->addFreeze(cx);

    /* Cannot have type barriers when the result of the operation is already unknown. */
    JS_ASSERT(!types->unknown());

    state.jump = trySingleTypeTest(types, typeReg);
    if (!state.jump.isSet())
        state.jump.setJump(addTypeTest(types, typeReg, dataReg));

    return state;
}

void
mjit::Compiler::finishBarrier(const BarrierState &barrier, RejoinState rejoin, uint32 which)
{
    if (!barrier.jump.isSet())
        return;

    stubcc.linkExitDirect(barrier.jump.get(), stubcc.masm.label());

    /*
     * Before syncing, store the entry to sp[0]. (scanInlineCalls accounted for
     * this when making sure there is enough froom for all frames). The known
     * type in the frame may be wrong leading to an incorrect sync, and this
     * sync may also clobber typeReg and/or dataReg.
     */
    frame.pushSynced(JSVAL_TYPE_UNKNOWN);
    stubcc.masm.storeValueFromComponents(barrier.typeReg, barrier.dataReg,
                                         frame.addressOf(frame.peek(-1)));
    frame.pop();

    stubcc.syncExit(Uses(0));
    stubcc.leave();

    stubcc.masm.move(ImmPtr((void *) which), Registers::ArgReg1);
    OOL_STUBCALL(stubs::TypeBarrierHelper, rejoin);
    stubcc.rejoin(Changes(0));
}<|MERGE_RESOLUTION|>--- conflicted
+++ resolved
@@ -5437,19 +5437,10 @@
         frame.push(Int32Value(-amt));
         // OBJ V 1
 
-<<<<<<< HEAD
-        /* Use sub since it calls ValueToNumber instead of string concat. */
+        /* Use sub since it calls ToNumber instead of string concat. */
         if (!jsop_binary(JSOP_SUB, stubs::Sub, knownPushedType(0), pushedTypeSet(0)))
             return false;
         // OBJ N+1
-=======
-        /* Use sub since it calls ToNumber instead of string concat. */
-        jsop_binary(JSOP_SUB, stubs::Sub);
-        // N+1
-
-        jsop_bindgname();
-        // V+1 OBJ
->>>>>>> 0c9abec3
 
         jsop_setgname(atom, false, analysis->popGuaranteed(PC));
         // N+1
@@ -5503,17 +5494,11 @@
         frame.push(Int32Value(-amt));
         // OBJ V 1
 
-<<<<<<< HEAD
-        /* Use sub since it calls ValueToNumber instead of string concat. */
+        /* Use sub since it calls ToNumber instead of string concat. */
         frame.syncAt(-3);
         if (!jsop_binary(JSOP_SUB, stubs::Sub, knownPushedType(0), pushedTypeSet(0)))
             return Compile_Retry;
         // OBJ N+1
-=======
-        /* Use sub since it calls ToNumber instead of string concat. */
-        jsop_binary(JSOP_SUB, stubs::Sub);
-        // N+1
->>>>>>> 0c9abec3
 
         if (!jsop_setprop(atom, false, analysis->popGuaranteed(PC)))
             return Compile_Error;
@@ -5560,26 +5545,8 @@
 #if defined JS_POLYIC
     int amt = (op == JSOP_PROPINC || op == JSOP_INCPROP) ? 1 : -1;
 
-<<<<<<< HEAD
     frame.dup();
     // OBJ OBJ
-=======
-            /* Use sub since it calls ToNumber instead of string concat. */
-            jsop_binary(JSOP_SUB, stubs::Sub);
-            // OBJ V+1
-
-            if (!jsop_setprop(atom, false))
-                return false;
-            // V+1
-
-            if (pop)
-                frame.pop();
-        } else {
-            /* The pre-value is observed, making this more tricky. */
-
-            frame.dup();
-            // OBJ OBJ 
->>>>>>> 0c9abec3
 
     if (!jsop_getprop(atom, JSVAL_TYPE_UNKNOWN))
         return Compile_Error;
@@ -5589,7 +5556,7 @@
         frame.push(Int32Value(-amt));
         // OBJ V 1
 
-        /* Use sub since it calls ValueToNumber instead of string concat. */
+        /* Use sub since it calls ToNumber instead of string concat. */
         frame.syncAt(-3);
         if (!jsop_binary(JSOP_SUB, stubs::Sub, knownPushedType(0), pushedTypeSet(0)))
             return Compile_Retry;
