--- conflicted
+++ resolved
@@ -215,16 +215,14 @@
 void JS_FASTCALL ArgCnt(VMFrame &f);
 void JS_FASTCALL Unbrand(VMFrame &f);
 
-<<<<<<< HEAD
 /* Helper for triggering recompilation should a name read produce an undefined value or -0. */
 void JS_FASTCALL UndefinedHelper(VMFrame &f);
 void JS_FASTCALL NegZeroHelper(VMFrame &f);
-=======
+
 template <bool strict> int32 JS_FASTCALL ConvertToTypedInt(JSContext *cx, Value *vp);
 void JS_FASTCALL ConvertToTypedFloat(JSContext *cx, Value *vp);
 
 void JS_FASTCALL Exception(VMFrame &f);
->>>>>>> 5178abf4
 
 } /* namespace stubs */
 
