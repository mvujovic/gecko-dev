--- conflicted
+++ resolved
@@ -1299,7 +1299,23 @@
     }
 }
 
-<<<<<<< HEAD
+StackIter::StackIter(JSRuntime *rt, StackSegment &seg)
+  : maybecx_(NULL), savedOption_(STOP_AT_SAVED)
+#ifdef JS_ION
+    , ionActivations_(rt),
+    ionFrames_((uint8_t *)NULL),
+    ionInlineFrames_((js::ion::IonFrameIterator*) NULL)
+#endif
+{
+#ifdef JS_METHODJIT
+    CompartmentVector &v = rt->compartments;
+    for (size_t i = 0; i < v.length(); i++)
+        mjit::ExpandInlineFrames(v[i]);
+#endif
+    startOnSegment(&seg);
+    settleOnNewState();
+}
+
 #ifdef JS_ION
 void
 StackIter::popIonFrame()
@@ -1327,19 +1343,6 @@
     }
 }
 #endif
-=======
-StackIter::StackIter(JSRuntime *rt, StackSegment &seg)
-  : maybecx_(NULL), savedOption_(STOP_AT_SAVED)
-{
-#ifdef JS_METHODJIT
-    CompartmentVector &v = rt->compartments;
-    for (size_t i = 0; i < v.length(); i++)
-        mjit::ExpandInlineFrames(v[i]);
-#endif
-    startOnSegment(&seg);
-    settleOnNewState();
-}
->>>>>>> 16177d93
 
 StackIter &
 StackIter::operator++()
@@ -1455,16 +1458,12 @@
         break;
       case SCRIPTED:
         JS_ASSERT(isFunctionFrame());
-<<<<<<< HEAD
-        return fp()->callee().toFunction();
+        return &fp()->callee();
       case ION:
         if (ionFrames_.isScripted())
             return ionInlineFrames_.callee();
         JS_ASSERT(ionFrames_.isNative());
         return ionFrames_.callee();
-=======
-        return &fp()->callee();
->>>>>>> 16177d93
       case NATIVE:
       case IMPLICIT_NATIVE:
         return nativeArgs().callee().toFunction();
